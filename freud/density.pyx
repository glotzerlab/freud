--- conflicted
+++ resolved
@@ -14,11 +14,7 @@
 
 from cython.operator cimport dereference
 from freud.common cimport Compute
-<<<<<<< HEAD
-from freud.locality cimport PairCompute, SpatialHistogram
-=======
 from freud.locality cimport PairCompute, SpatialHistogram1D
->>>>>>> 30acc390
 from freud.util cimport vec3
 
 from collections.abc import Sequence
