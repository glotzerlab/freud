# Copyright (c) 2010-2023 The Regents of the University of Michigan
# This file is from the freud project, released under the BSD 3-Clause License.

r"""
The :class:`freud.density` module contains various classes relating to the
density of the system. These functions allow evaluation of particle
distributions with respect to other particles.
"""

import warnings

import numpy as np

import freud.locality

from cython.operator cimport dereference

from freud.locality cimport _PairCompute, _SpatialHistogram1D
from freud.util cimport _Compute, vec3

from collections.abc import Sequence

cimport numpy as np

cimport freud._density
cimport freud.box
cimport freud.locality
cimport freud.util

# numpy must be initialized. When using numpy from C or Cython you must
# _always_ do that, or you will have segfaults
np.import_array()

ctypedef unsigned int uint

cdef class CorrelationFunction(_SpatialHistogram1D):
    r"""Computes the complex pairwise correlation function.

    The correlation function is given by
    :math:`C(r) = \left\langle s^*_1(0) \cdot s_2(r) \right\rangle` between
    two sets of points :math:`p_1` (:code:`points`) and :math:`p_2`
    (:code:`query_points`) with associated values :math:`s_1` (:code:`values`)
    and :math:`s_2` (:code:`query_values`). Computing the correlation function
    results in an array of the expected (average) product of all values at a
    given radial distance :math:`r`.
    The values of :math:`r` where the correlation function is computed are
    controlled by the :code:`bins` and :code:`r_max` parameters to the
    constructor, and the spacing between the bins is given by
    :code:`dr = r_max / bins`.

    .. note::
        **Self-correlation:** It is often the case that we wish to compute the
        correlation function of a set of points with itself. If
        :code:`query_points` is the same as :code:`points`, not provided, or
        :code:`None`, we omit accumulating the self-correlation value in the
        first bin.

    Args:
        bins (unsigned int):
            The number of bins in the correlation function.
        r_max (float):
            Maximum pointwise distance to include in the calculation.
    """  # noqa E501
    cdef freud._density.CorrelationFunction[np.complex128_t] * thisptr
    cdef is_complex

    def __cinit__(self, unsigned int bins, float r_max):
        self.thisptr = self.histptr = new \
            freud._density.CorrelationFunction[np.complex128_t](bins, r_max)
        self.r_max = r_max
        self.is_complex = False

    def __dealloc__(self):
        del self.thisptr

    def compute(self, system, values, query_points=None,
                query_values=None, neighbors=None, reset=True):
        r"""Calculates the correlation function and adds to the current
        histogram.

        Args:
            system:
                Any object that is a valid argument to
                :class:`freud.locality.NeighborQuery.from_system`.
            values ((:math:`N_{points}`) :class:`numpy.ndarray`):
                Values associated with the system points used to calculate the
                correlation function.
            query_points ((:math:`N_{query\_points}`, 3) :class:`numpy.ndarray`, optional):
                Query points used to calculate the correlation function.  Uses
                the system's points if :code:`None` (Default value =
                :code:`None`).
            query_values ((:math:`N_{query\_points}`) :class:`numpy.ndarray`, optional):
                Query values used to calculate the correlation function.  Uses
                :code:`values` if :code:`None`.  (Default value
                = :code:`None`).
            neighbors (:class:`freud.locality.NeighborList` or dict, optional):
                Either a :class:`NeighborList <freud.locality.NeighborList>` of
                neighbor pairs to use in the calculation, or a dictionary of
                `query arguments
                <https://freud.readthedocs.io/en/stable/topics/querying.html>`_
                (Default value: None).
            reset (bool):
                Whether to erase the previously computed values before adding
                the new computation; if False, will accumulate data (Default
                value: True).
        """  # noqa E501
        if reset:
            self.is_complex = False
            self._reset()

        cdef:
            freud.locality.NeighborQuery nq
            freud.locality.NeighborList nlist
            freud.locality._QueryArgs qargs
            const float[:, ::1] l_query_points
            unsigned int num_query_points

        nq, nlist, qargs, l_query_points, num_query_points = \
            self._preprocess_arguments(system, query_points, neighbors)

        # Save if any inputs have been complex so far.
        self.is_complex = self.is_complex or np.any(np.iscomplex(values)) or \
            np.any(np.iscomplex(query_values))

        values = freud.util._convert_array(
            values, shape=(nq.points.shape[0], ), dtype=np.complex128)
        if query_values is None:
            query_values = values
        else:
            query_values = freud.util._convert_array(
                query_values, shape=(l_query_points.shape[0], ),
                dtype=np.complex128)

        cdef np.complex128_t[::1] l_values = values
        cdef np.complex128_t[::1] l_query_values = query_values

        self.thisptr.accumulate(
            nq.get_ptr(),
            <np.complex128_t*> &l_values[0],
            <vec3[float]*> &l_query_points[0, 0],
            <np.complex128_t*> &l_query_values[0],
            num_query_points, nlist.get_ptr(),
            dereference(qargs.thisptr))
        return self

    @_Compute._computed_property
    def correlation(self):
        """(:math:`N_{bins}`) :class:`numpy.ndarray`: Expected (average)
        product of all values at a given radial distance."""
        output = freud.util.make_managed_numpy_array(
            &self.thisptr.getCorrelation(),
            freud.util.arr_type_t.COMPLEX_DOUBLE)
        return output if self.is_complex else np.real(output)

    def __repr__(self):
        return ("freud.density.{cls}(bins={bins}, r_max={r_max})").format(
            cls=type(self).__name__, bins=self.nbins, r_max=self.r_max)

    def plot(self, ax=None):
        """Plot complex correlation function.

        Args:
            ax (:class:`matplotlib.axes.Axes`, optional): Axis to plot on. If
                :code:`None`, make a new figure and axis.
                (Default value = :code:`None`)

        Returns:
            (:class:`matplotlib.axes.Axes`): Axis with the plot.
        """
        import freud.plot
        return freud.plot.line_plot(self.bin_centers,
                                    np.real(self.correlation),
                                    title="Correlation Function",
                                    xlabel=r"$r$",
                                    ylabel=r"$\operatorname{Re}(C(r))$",
                                    ax=ax)

    def _repr_png_(self):
        try:
            import freud.plot
            return freud.plot._ax_to_bytes(self.plot())
        except (AttributeError, ImportError):
            return None


cdef class GaussianDensity(_Compute):
    r"""Computes the density of a system on a grid.

    Replaces particle positions with a Gaussian blur and calculates the
    contribution from each to the proscribed grid based upon the distance of
    the grid cell from the center of the Gaussian. The weights for the
    Gaussians could be additionally specified in the compute method. The
    convolution of the weights with the Gaussians is calculated in this case:

    .. math::

        p(\vec{r}) = \sum_i \frac{1}{2\pi \sigma^2}
        \exp \left(-\frac{(\vec{r}-\vec{r}_i)^2}{2\sigma^2}\right) p_i

    The resulting data is a regular grid of particle densities or
    convolved parameter that can be used in standard algorithms
    requiring evenly spaced point, such as Fast Fourier Transforms. The
    dimensions of the grid are set in the constructor, and can either be set
    equally for all dimensions or for each dimension independently.

    Args:
        width (int or Sequence[int]):
            The number of bins to make the grid in each dimension (identical
            in all dimensions if a single integer value is provided).
        r_max (float):
            Distance over which to blur.
        sigma (float):
            Sigma parameter for Gaussian.
    """  # noqa: E501
    cdef freud._density.GaussianDensity * thisptr

    def __cinit__(self, width, r_max, sigma):
        cdef vec3[uint] width_vector
        if isinstance(width, int):
            width_vector = vec3[uint](width, width, width)
        elif isinstance(width, Sequence) and len(width) == 2:
            width_vector = vec3[uint](width[0], width[1], 1)
        elif isinstance(width, Sequence) and len(width) == 3:
            width_vector = vec3[uint](width[0], width[1], width[2])
        else:
            raise ValueError("The width must be either a number of bins or a "
                             "sequence indicating the widths in each spatial "
                             "dimension (length 2 in 2D, length 3 in 3D).")

        self.thisptr = new freud._density.GaussianDensity(
            width_vector, r_max, sigma)

    def __dealloc__(self):
        del self.thisptr

    @_Compute._computed_property
    def box(self):
        """:class:`freud.box.Box`: Box used in the calculation."""
        return freud.box.BoxFromCPP(self.thisptr.getBox())

    def compute(self, system, values=None):
        r"""Calculates the Gaussian blur for the specified points.

        Args:
            system:
                Any object that is a valid argument to
                :class:`freud.locality.NeighborQuery.from_system`.
            values ((:math:`N_{points}`) :class:`numpy.ndarray`):
                Values associated with the system points used to calculate the
                convolution. Calculates Gaussian blur (equivalent to providing
                a value of 1 for every point) if :code:`None`. (Default value
                = :code:`None`).
        """
        cdef freud.locality.NeighborQuery nq = \
            freud.locality.NeighborQuery.from_system(system)

        cdef float* l_values_ptr = NULL
        cdef float[::1] l_values
        if values is not None:
            l_values = freud.util._convert_array(
                values, shape=(nq.points.shape[0], ))
            l_values_ptr = &l_values[0]

        self.thisptr.compute(nq.get_ptr(),
                             l_values_ptr)
        return self

    @_Compute._computed_property
    def density(self):
        """(:math:`w_x`, :math:`w_y`, :math:`w_z`) :class:`numpy.ndarray`: The
        grid with the Gaussian density contributions from each point."""
        if self.box.is2D:
            return np.squeeze(freud.util.make_managed_numpy_array(
                &self.thisptr.getDensity(), freud.util.arr_type_t.FLOAT))
        else:
            return freud.util.make_managed_numpy_array(
                &self.thisptr.getDensity(), freud.util.arr_type_t.FLOAT)

    @property
    def r_max(self):
        """float: Distance over which to blur."""
        return self.thisptr.getRMax()

    @property
    def sigma(self):
        """float: Sigma parameter for Gaussian."""
        return self.thisptr.getSigma()

    @property
    def width(self):
        """tuple[int]: The number of bins in the grid in each dimension
        (identical in all dimensions if a single integer value is provided)."""
        cdef vec3[uint] width = self.thisptr.getWidth()
        return (width.x, width.y, width.z)

    def __repr__(self):
        return ("freud.density.{cls}({width}, "
                "{r_max}, {sigma})").format(cls=type(self).__name__,
                                            width=self.width,
                                            r_max=self.r_max,
                                            sigma=self.sigma)

    def plot(self, ax=None):
        """Plot Gaussian Density.

        Args:
            ax (:class:`matplotlib.axes.Axes`, optional): Axis to plot on. If
                :code:`None`, make a new figure and axis.
                (Default value = :code:`None`)

        Returns:
            (:class:`matplotlib.axes.Axes`): Axis with the plot.
        """
        import freud.plot
        if not self.box.is2D:
            return None
        return freud.plot.density_plot(self.density, self.box, ax=ax)

    def _repr_png_(self):
        try:
            import freud.plot
            return freud.plot._ax_to_bytes(self.plot())
        except (AttributeError, ImportError):
            return None


cdef class SphereVoxelization(_Compute):
    r"""Computes a grid of voxels occupied by spheres.

    This class constructs a grid of voxels. From a given set of points and a
    desired radius, a set of spheres are created. The voxels are assigned a
    value of 1 if their center is contained in one or more spheres and 0
    otherwise. The dimensions of the grid are set in the constructor, and can
    either be set equally for all dimensions or for each dimension
    independently.

    Args:
        width (int or Sequence[int]):
            The number of bins to make the grid in each dimension (identical
            in all dimensions if a single integer value is provided).
        r_max (float):
            Sphere radius.
    """
    cdef freud._density.SphereVoxelization * thisptr

    def __cinit__(self, width, r_max):
        cdef vec3[uint] width_vector
        if isinstance(width, int):
            width_vector = vec3[uint](width, width, width)
        elif isinstance(width, Sequence) and len(width) == 2:
            width_vector = vec3[uint](width[0], width[1], 1)
        elif isinstance(width, Sequence) and len(width) == 3:
            width_vector = vec3[uint](width[0], width[1], width[2])
        else:
            raise ValueError("The width must be either a number of bins or a "
                             "sequence indicating the widths in each spatial "
                             "dimension (length 2 in 2D, length 3 in 3D).")

        self.thisptr = new freud._density.SphereVoxelization(width_vector,
                                                             r_max)

    def __dealloc__(self):
        del self.thisptr

    @_Compute._computed_property
    def box(self):
        """:class:`freud.box.Box`: Box used in the calculation."""
        return freud.box.BoxFromCPP(self.thisptr.getBox())

    def compute(self, system):
        r"""Calculates the voxelization of spheres about the specified points.

        Args:
            system:
                Any object that is a valid argument to
                :class:`freud.locality.NeighborQuery.from_system`.
        """
        cdef freud.locality.NeighborQuery nq = \
            freud.locality.NeighborQuery.from_system(system)
        self.thisptr.compute(nq.get_ptr())
        return self

    @_Compute._computed_property
    def voxels(self):
        """(:math:`w_x`, :math:`w_y`, :math:`w_z`) :class:`numpy.ndarray`: The
        voxel grid indicating overlap with the computed spheres."""
        data = freud.util.make_managed_numpy_array(
            &self.thisptr.getVoxels(), freud.util.arr_type_t.UNSIGNED_INT)
        if self.box.is2D:
            return np.squeeze(data)
        else:
            return data

    @property
    def r_max(self):
        """float: Sphere radius used for voxelization."""
        return self.thisptr.getRMax()

    @property
    def width(self):
        """tuple[int]: The number of bins in the grid in each dimension
        (identical in all dimensions if a single integer value is provided)."""
        cdef vec3[uint] width = self.thisptr.getWidth()
        return (width.x, width.y, width.z)

    def __repr__(self):
        return ("freud.density.{cls}({width}, {r_max})").format(
            cls=type(self).__name__,
            width=self.width,
            r_max=self.r_max)

    def plot(self, ax=None):
        """Plot voxelization.

        Args:
            ax (:class:`matplotlib.axes.Axes`, optional): Axis to plot on. If
                :code:`None`, make a new figure and axis.
                (Default value = :code:`None`)

        Returns:
            (:class:`matplotlib.axes.Axes`): Axis with the plot.
        """
        import freud.plot
        if not self.box.is2D:
            return None
        return freud.plot.density_plot(self.voxels, self.box, ax=ax)

    def _repr_png_(self):
        try:
            import freud.plot
            return freud.plot._ax_to_bytes(self.plot())
        except (AttributeError, ImportError):
            return None


cdef class LocalDensity(_PairCompute):
    r"""Computes the local density around a particle.

    The density of the local environment is computed and averaged for a given
    set of query points in a sea of data points. Providing the same points
    calculates them against themselves. Computing the local density results in
    an array listing the value of the local density around each query
    point. Also available is the number of neighbors for each query point,
    giving the user the ability to count the number of particles in that
    region. Note that the computed density is essentially a number density
    (allowing for fractional values as described below). If particles
    have a specific volume, a volume density can be computed by simply
    multiplying the number density by the volume of the particles.

    In order to provide sufficiently smooth data, data points can be
    fractionally counted towards the density. Rather than perform
    compute-intensive area (volume) overlap calculations to
    determine the exact amount of overlap area (volume), the LocalDensity class
    performs a simple linear interpolation relative to the centers of the data
    points.  Specifically, a point is counted as one neighbor of a given
    query point if it is entirely contained within the :code:`r_max`, half
    of a neighbor if the distance to its center is exactly :code:`r_max`, and
    zero if its center is a distance greater than or equal to :code:`r_max +
    diameter` from the query point's center. Graphically, this looks like:

    .. image:: images/density.png

    Args:
        r_max (float):
            Maximum distance over which to calculate the density.
        diameter (float):
            Diameter of particle circumsphere.
    """
    cdef freud._density.LocalDensity * thisptr

    def __cinit__(self, float r_max, float diameter):
        self.thisptr = new freud._density.LocalDensity(r_max, diameter)

    def __dealloc__(self):
        del self.thisptr

    @property
    def r_max(self):
        """float: Maximum distance over which to calculate the density."""
        return self.thisptr.getRMax()

    @property
    def diameter(self):
        """float: Diameter of particle circumsphere."""
        return self.thisptr.getDiameter()

    @_Compute._computed_property
    def box(self):
        """:class:`freud.box.Box`: Box used in the calculation."""
        return freud.box.BoxFromCPP(self.thisptr.getBox())

    def compute(self, system, query_points=None, neighbors=None):
        r"""Calculates the local density for the specified points.

        Example::

            >>> import freud
            >>> box, points = freud.data.make_random_system(10, 100, seed=0)
            >>> # Compute Local Density
            >>> ld = freud.density.LocalDensity(r_max=3, diameter=0.05)
            >>> ld.compute(system=(box, points))
            freud.density.LocalDensity(...)

        Args:
            system:
                Any object that is a valid argument to
                :class:`freud.locality.NeighborQuery.from_system`.
            query_points ((:math:`N_{query\_points}`, 3) :class:`numpy.ndarray`, optional):
                Query points used to calculate the correlation function. Uses
                the system's points if :code:`None` (Default
                value = :code:`None`).
            neighbors (:class:`freud.locality.NeighborList` or dict, optional):
                Either a :class:`NeighborList <freud.locality.NeighborList>` of
                neighbor pairs to use in the calculation, or a dictionary of
                `query arguments
                <https://freud.readthedocs.io/en/stable/topics/querying.html>`_
                (Default value: None).
        """  # noqa E501
        cdef:
            freud.locality.NeighborQuery nq
            freud.locality.NeighborList nlist
            freud.locality._QueryArgs qargs
            const float[:, ::1] l_query_points
            unsigned int num_query_points

        nq, nlist, qargs, l_query_points, num_query_points = \
            self._preprocess_arguments(system, query_points, neighbors)
        self.thisptr.compute(
            nq.get_ptr(),
            <vec3[float]*> &l_query_points[0, 0],
            num_query_points, nlist.get_ptr(),
            dereference(qargs.thisptr))
        return self

    @property
    def default_query_args(self):
        """The default query arguments are
        :code:`{'mode': 'ball', 'r_max': self.r_max + 0.5*self.diameter}`."""
        return dict(mode="ball",
                    r_max=self.r_max + 0.5*self.diameter)

    @_Compute._computed_property
    def density(self):
        """(:math:`N_{points}`) :class:`numpy.ndarray`: Density of points per
        query point."""
        return freud.util.make_managed_numpy_array(
            &self.thisptr.getDensity(),
            freud.util.arr_type_t.FLOAT)

    @_Compute._computed_property
    def num_neighbors(self):
        """(:math:`N_{points}`) :class:`numpy.ndarray`: Number of neighbor
        points for each query point."""
        return freud.util.make_managed_numpy_array(
            &self.thisptr.getNumNeighbors(),
            freud.util.arr_type_t.FLOAT)

    def __repr__(self):
        return ("freud.density.{cls}(r_max={r_max}, "
                "diameter={diameter})").format(cls=type(self).__name__,
                                               r_max=self.r_max,
                                               diameter=self.diameter)


cdef class RDF(_SpatialHistogram1D):
    r"""Computes the RDF :math:`g \left( r \right)` for supplied data.

    Note that the RDF is defined strictly according to the pair correlation
    function, i.e.

    .. math::

        g(r) = V\frac{N-1}{N} \langle \delta(r) \rangle

    In the thermodynamic limit, the fraction tends to unity and the limiting
    behavior of :math:`\lim_{r \to \infty} g(r)=1` is recovered. However, for
    very small systems the long range behavior of the radial distribution will
    instead tend to :math:`\frac{N-1}{N}`. In small systems, where this
    deviation is noticeable, the ``normalization_mode`` argument may be used to
    rescale the results and force the long range behavior to 1. Note that this
    option will have little to no effect on larger systems (for example, for
    systems of 100 particles the RDF will differ by 1%).

    .. note::
        For correct normalization behavior, let the set of points be either: 1)
        the same as the set of query points or 2) completely disjoint from the
        set of query points (points shouldn't contain any particles in query
        points).

    .. note::
        For correct normalization behavior when using
        ``normalization_mode='finite_size'``, the ``points`` _must_ be the same
        as the ``query_points`` and ``exclude_ii`` must be set to ``False``.

    .. note::
        **2D:** :class:`freud.density.RDF` properly handles 2D boxes.
        The points must be passed in as :code:`[x, y, 0]`.

    Args:
        bins (unsigned int):
            The number of bins in the RDF.
        r_max (float):
            Maximum interparticle distance to include in the calculation.
        r_min (float, optional):
            Minimum interparticle distance to include in the calculation
            (Default value = :code:`0`).
        normalization_mode (str, optional):
            There are two valid string inputs for this argument. The first
            option, ``exact``, handles the normalization as shown mathematically
            at the beginning of this class's docstring. The other option,
            ``finite_size``, adds an extra rescaling factor of
            :math:`\frac{N_{query\_points}}{N_{query\_ponts} - 1}` so the RDF
            values will tend to 1 at large :math:`r` for small systems (Default
            value = :code:`'exact'`).
    """
    cdef freud._density.RDF * thisptr

    def __cinit__(self, unsigned int bins, float r_max, float r_min=0,
<<<<<<< HEAD
                  normalization_mode='exact'):
        norm_mode = self._validate_normalization_mode(normalization_mode)
        if type(self) == RDF:
=======
                  normalize=False):
        if type(self) is RDF:
>>>>>>> 2f44c836
            self.thisptr = self.histptr = new freud._density.RDF(
                bins, r_max, r_min, norm_mode)

            # r_max is left as an attribute rather than a property for now
            # since that change needs to happen at the _SpatialHistogram level
            # for multiple classes.
            self.r_max = r_max

    def __dealloc__(self):
        if type(self) is RDF:
            del self.thisptr

    def _validate_normalization_mode(self, mode):
        """Ensure the normalization mode is one of the approved values."""
        if mode == 'exact':
            return freud._density.RDF.NormalizationMode.exact
        elif mode == 'finite_size':
            return freud._density.RDF.NormalizationMode.finite_size
        else:
            raise ValueError(f"invalid input {mode} for normalization_mode")

    def compute(self, system, query_points=None, neighbors=None,
                reset=True):
        r"""Calculates the RDF and adds to the current RDF histogram.

        Args:
            system:
                Any object that is a valid argument to
                :class:`freud.locality.NeighborQuery.from_system`.
            query_points ((:math:`N_{query\_points}`, 3) :class:`numpy.ndarray`, optional):
                Query points used to calculate the RDF. Uses the system's
                points if :code:`None` (Default value =
                :code:`None`).
            neighbors (:class:`freud.locality.NeighborList` or dict, optional):
                Either a :class:`NeighborList <freud.locality.NeighborList>` of
                neighbor pairs to use in the calculation, or a dictionary of
                `query arguments
                <https://freud.readthedocs.io/en/stable/topics/querying.html>`_
                (Default value: None).
            reset (bool):
                Whether to erase the previously computed values before adding
                the new computation; if False, will accumulate data (Default
                value: True).
        """  # noqa E501
        if reset:
            self._reset()

        cdef:
            freud.locality.NeighborQuery nq
            freud.locality.NeighborList nlist
            freud.locality._QueryArgs qargs
            const float[:, ::1] l_query_points
            unsigned int num_query_points
        nq, nlist, qargs, l_query_points, num_query_points = \
            self._preprocess_arguments(system, query_points, neighbors)

        self.thisptr.accumulate(
            nq.get_ptr(),
            <vec3[float]*> &l_query_points[0, 0],
            num_query_points, nlist.get_ptr(),
            dereference(qargs.thisptr))
        return self

    @_Compute._computed_property
    def rdf(self):
        """(:math:`N_{bins}`,) :class:`numpy.ndarray`: Histogram of RDF
        values."""
        return freud.util.make_managed_numpy_array(
            &self.thisptr.getRDF(),
            freud.util.arr_type_t.FLOAT)

    @_Compute._computed_property
    def n_r(self):
        """(:math:`N_{bins}`,) :class:`numpy.ndarray`: Histogram of cumulative
        bin_counts values. More precisely, :code:`n_r[i]` is the average number
        of points contained within a ball of radius :code:`bin_edges[i+1]`
        centered at a given :code:`query_point` averaged over all
        :code:`query_points` in the last call to :meth:`~.compute`."""
        return freud.util.make_managed_numpy_array(
            &self.thisptr.getNr(),
            freud.util.arr_type_t.FLOAT)

    def __repr__(self):
        return ("freud.density.{cls}(bins={bins}, r_max={r_max}, "
                "r_min={r_min})").format(cls=type(self).__name__,
                                         bins=len(self.bin_centers),
                                         r_max=self.bounds[1],
                                         r_min=self.bounds[0])

    def plot(self, ax=None):
        """Plot radial distribution function.

        Args:
            ax (:class:`matplotlib.axes.Axes`, optional): Axis to plot on. If
                :code:`None`, make a new figure and axis.
                (Default value = :code:`None`)

        Returns:
            (:class:`matplotlib.axes.Axes`): Axis with the plot.
        """
        import freud.plot
        return freud.plot.line_plot(self.bin_centers, self.rdf,
                                    title="RDF",
                                    xlabel=r"$r$",
                                    ylabel=r"$g(r)$",
                                    ax=ax)

    def _repr_png_(self):
        try:
            import freud.plot
            return freud.plot._ax_to_bytes(self.plot())
        except (AttributeError, ImportError):
            return None<|MERGE_RESOLUTION|>--- conflicted
+++ resolved
@@ -616,14 +616,9 @@
     cdef freud._density.RDF * thisptr
 
     def __cinit__(self, unsigned int bins, float r_max, float r_min=0,
-<<<<<<< HEAD
                   normalization_mode='exact'):
         norm_mode = self._validate_normalization_mode(normalization_mode)
-        if type(self) == RDF:
-=======
-                  normalize=False):
         if type(self) is RDF:
->>>>>>> 2f44c836
             self.thisptr = self.histptr = new freud._density.RDF(
                 bins, r_max, r_min, norm_mode)
 
