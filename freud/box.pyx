--- conflicted
+++ resolved
@@ -947,11 +947,7 @@
         Args:
             lattice_vectors (array-like):
                 The lattice vectors. The dimensions of the object should be 3x3. Lattice
-<<<<<<< HEAD
                 vector a1 is lattice_vectors[0], etc. 
-=======
-                vector a1 is lattice_vectors[:, 0], etc.
->>>>>>> 7706c2f4
             dimensions (int): The number of dimensions (Default value = :code:`None`)
 
         Returns:
