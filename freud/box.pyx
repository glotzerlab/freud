# Copyright (c) 2010-2019 The Regents of the University of Michigan
# This file is from the freud project, released under the BSD 3-Clause License.

R"""
The :class:`~.Box` class defines the geometry of a simulation box. The module
natively supports periodicity by providing the fundamental features for
wrapping vectors outside the box back into it. The :class:`~.ParticleBuffer`
class is used to replicate particles across the periodic boundary to assist
analysis methods that do not recognize periodic boundary conditions or extend
beyond the limits of one periodicity of the box.
"""

from __future__ import print_function

import warnings
import numpy as np
from collections import namedtuple
import freud.common

import logging

from freud.util._VectorMath cimport vec3
from cython.operator cimport dereference
from libcpp cimport bool as bool_t
from cpython.object cimport Py_EQ, Py_NE

cimport freud._box
cimport numpy as np

logger = logging.getLogger(__name__)

# numpy must be initialized. When using numpy from C or Cython you must
# _always_ do that, or you will have segfaults
np.import_array()

cdef class Box:
    R"""The freud Box class for simulation boxes.

    .. moduleauthor:: Richmond Newman <newmanrs@umich.edu>
    .. moduleauthor:: Carl Simon Adorf <csadorf@umich.edu>
    .. moduleauthor:: Bradley Dice <bdice@bradleydice.com>

    .. versionchanged:: 0.7.0
       Added box periodicity interface

    The Box class is defined according to the conventions of the
    HOOMD-blue simulation software.
    For more information, please see:

        http://hoomd-blue.readthedocs.io/en/stable/box.html

    Args:
        Lx (float):
            Length of side x.
        Ly (float):
            Length of side y.
        Lz (float):
            Length of side z.
        xy (float):
            Tilt of xy plane.
        xz (float):
            Tilt of xz plane.
        yz (float):
            Tilt of yz plane.
        is2D(bool):
            Specify that this box is 2-dimensional, default is 3-dimensional.

    Attributes:
        xy (float):
            The xy tilt factor.
        xz (float):
            The xz tilt factor.
        yz (float):
            The yz tilt factor.
        L (tuple, settable):
            The box lengths
        Lx (tuple, settable):
            The x-dimension length.
        Ly (tuple, settable):
            The y-dimension length.
        Lz (tuple, settable):
            The z-dimension length.
        Linv (tuple):
            The inverse box lengths.
        volume (float):
            The box volume (area in 2D).
        dimensions (int, settable):
            The number of dimensions (2 or 3).
        periodic (list, settable):
            Whether or not the box is periodic.
        periodic_x (bool, settable):
            Whether or not the box is periodic in x.
        periodic_y (bool, settable):
            Whether or not the box is periodic in y.
        periodic_z (bool, settable):
            Whether or not the box is periodic in z.
    """

    def __cinit__(self, Lx=None, Ly=None, Lz=None, xy=None, xz=None, yz=None,
                  is2D=None):
        if Lx is None:
            Lx = 0
        if Ly is None:
            Ly = 0
        if Lz is None:
            Lz = 0
        if xy is None:
            xy = 0
        if xz is None:
            xz = 0
        if yz is None:
            yz = 0
        if is2D is None:
            is2D = (Lz == 0)
        if is2D:
            if not (Lx and Ly):
                raise ValueError("Lx and Ly must be nonzero for 2D boxes.")
            elif Lz != 0 or xz != 0 or yz != 0:
                warnings.warn(
                    "Specifying z-dimensions in a 2-dimensional box "
                    "has no effect!")
        else:
            if not (Lx and Ly and Lz):
                raise ValueError(
                    "Lx, Ly, and Lz must be nonzero for 3D boxes.")
        self.thisptr = new freud._box.Box(Lx, Ly, Lz, xy, xz, yz, is2D)

    def __dealloc__(self):
        del self.thisptr

    @property
    def L(self):
        cdef vec3[float] result = self.thisptr.getL()
        return (result.x, result.y, result.z)

    @L.setter
    def L(self, value):
        try:
            if len(value) != 3:
                raise ValueError('setL must be called with a scalar or a list '
                                 'of length 3.')
        except TypeError:
            # Will fail if object has no length
            value = (value, value, value)

        if self.is2D() and value[2] != 0:
            warnings.warn(
                "Specifying z-dimensions in a 2-dimensional box "
                "has no effect!")
        self.thisptr.setL(value[0], value[1], value[2])

    @property
    def Lx(self):
        return self.thisptr.getLx()

    @Lx.setter
    def Lx(self, value):
        self.L = [value, self.Ly, self.Lz]

    @property
    def Ly(self):
        return self.thisptr.getLy()

    @Ly.setter
    def Ly(self, value):
        self.L = [self.Lx, value, self.Lz]

    @property
    def Lz(self):
        return self.thisptr.getLz()

    @Lz.setter
    def Lz(self, value):
        self.L = [self.Lx, self.Ly, value]

    @property
    def xy(self):
        return self.thisptr.getTiltFactorXY()

    @property
    def xz(self):
        return self.thisptr.getTiltFactorXZ()

    @property
    def yz(self):
        return self.thisptr.getTiltFactorYZ()

    @property
    def dimensions(self):
        return 2 if self.is2D() else 3

    @dimensions.setter
    def dimensions(self, value):
        assert value == 2 or value == 3
        self.thisptr.set2D(bool(value == 2))

    def is2D(self):
        R"""Return if box is 2D (True) or 3D (False).

        Returns:
            bool: True if 2D, False if 3D.
        """
        return self.thisptr.is2D()

    @property
    def Linv(self):
        cdef vec3[float] result = self.thisptr.getLinv()
        return (result.x, result.y, result.z)

    @property
    def volume(self):
        return self.thisptr.getVolume()

    def makeCoordinates(self, fractions):
        R"""Convert fractional coordinates into real coordinates.

        Args:
            fractions (:math:`\left(3\right)` or :math:`\left(N, 3\right)` :class:`numpy.ndarray`):
                Fractional coordinates between 0 and 1 within parallelepipedal box.

        Returns:
            :math:`\left(3\right)` or :math:`\left(N, 3\right)` :class:`numpy.ndarray`:
                Vectors of real coordinates: :math:`\left(3\right)` or :math:`\left(N, 3\right)`.
        """  # noqa: E501
        fractions = np.asarray(fractions)
        if fractions.ndim > 2 or fractions.shape[fractions.ndim-1] != 3:
            raise ValueError(
                "Invalid dimensions for fractions given to makeCoordinates. "
                "Valid input is an array of shape (3,) or (N,3).")

        fractions = freud.common.convert_array(
            fractions, fractions.ndim, dtype=np.float32, contiguous=True)

        if fractions.ndim == 1:
            fractions[:] = self._makeCoordinates(fractions)
        elif fractions.ndim == 2:
            for i, f in enumerate(fractions):
                fractions[i] = self._makeCoordinates(f)
        return fractions

    def _makeCoordinates(self, f):
        cdef const float[::1] l_vec = f
        cdef vec3[float] result = self.thisptr.makeCoordinates(
            <const vec3[float]&> l_vec[0])
        return [result.x, result.y, result.z]

    def makeFraction(self, vecs):
        R"""Convert real coordinates into fractional coordinates.

        Args:
            vecs (:math:`\left(3\right)` or :math:`\left(N, 3\right)` :class:`numpy.ndarray`):
                Real coordinates within parallelepipedal box.

        Returns:
            :math:`\left(3\right)` or :math:`\left(N, 3\right)` :class:`numpy.ndarray`:
                Fractional coordinate vectors: :math:`\left(3\right)` or :math:`\left(N, 3\right)`.
        """  # noqa: E501
        vecs = np.asarray(vecs)
        if vecs.ndim > 2 or vecs.shape[vecs.ndim-1] != 3:
            raise ValueError(
                "Invalid dimensions for vecs given to makeFraction. "
                "Valid input is an array of shape (3,) or (N,3).")

        vecs = freud.common.convert_array(
            vecs, vecs.ndim, dtype=np.float32, contiguous=True)

        if vecs.ndim == 1:
            vecs[:] = self._makeFraction(vecs)
        elif vecs.ndim == 2:
            for i, vec in enumerate(vecs):
                vecs[i] = self._makeFraction(vec)
        return vecs

    def _makeFraction(self, vec):
        cdef const float[::1] l_vec = vec
        cdef vec3[float] result = self.thisptr.makeFraction(
            <const vec3[float]&> l_vec[0])
        return [result.x, result.y, result.z]

    def getImage(self, vecs):
        R"""Returns the image corresponding to a wrapped vector.

        .. versionadded:: 0.8

        Args:
            vecs (:math:`\left(3\right)` or :math:`\left(N, 3\right)` :class:`numpy.ndarray`):
                Coordinates of a single vector or array of :math:`N` unwrapped vectors.

        Returns:
            :math:`\left(3\right)` or :math:`\left(N, 3\right)` :class:`numpy.ndarray`:
                Image index vector.
        """  # noqa: E501
        vecs = np.asarray(vecs)
        if vecs.ndim > 2 or vecs.shape[vecs.ndim-1] != 3:
            raise ValueError(
                "Invalid dimensions for vecs given to getImage. "
                "Valid input is an array of shape (3,) or (N,3).")

        vecs = freud.common.convert_array(
            vecs, vecs.ndim, dtype=np.float32, contiguous=True)

        if vecs.ndim == 1:
            vecs[:] = self._getImage(vecs)
        elif vecs.ndim == 2:
            for i, vec in enumerate(vecs):
                vecs[i] = self._getImage(vec)
        return vecs

    def _getImage(self, vec):
        cdef const float[::1] l_vec = vec
        cdef vec3[int] result = self.thisptr.getImage(
            <const vec3[float]&> l_vec[0])
        return [result.x, result.y, result.z]

    def getLatticeVector(self, i):
        R"""Get the lattice vector with index :math:`i`.

        Args:
            i (unsigned int):
                Index (:math:`0 \leq i < d`) of the lattice vector, where :math:`d` is the box dimension (2 or 3).

        Returns:
            list[float, float, float]: Lattice vector with index :math:`i`.
        """  # noqa: E501
        cdef vec3[float] result = self.thisptr.getLatticeVector(i)
        if self.thisptr.is2D():
            result.z = 0.0
        return [result.x, result.y, result.z]

    def wrap(self, vecs):
        R"""Wrap a given array of vectors from real space into the box, using
        the periodic boundaries.

        .. note:: Since the origin of the box is in the center, wrapping is
                  equivalent to applying the minimum image convention to the
                  input vectors.

        Args:
            vecs (:math:`\left(3\right)` or :math:`\left(N, 3\right)` :class:`numpy.ndarray`):
                Single vector or array of :math:`N` vectors. The vectors are
                altered in place and returned.

        Returns:
            :math:`\left(3\right)` or :math:`\left(N, 3\right)` :class:`numpy.ndarray`:
                Vectors wrapped into the box.
        """  # noqa: E501
        vecs = np.asarray(vecs)
        if vecs.ndim > 2 or vecs.shape[vecs.ndim-1] != 3:
            raise ValueError(
                "Invalid dimensions for vecs given to wrap. "
                "Valid input is an array of shape (3,) or (N,3).")

        vecs = freud.common.convert_array(
            vecs, vecs.ndim, dtype=np.float32, contiguous=True)

        if vecs.ndim == 1:
            # only one vector to wrap
            vecs[:] = self._wrap(vecs)
        elif vecs.ndim == 2:
            for i, vec in enumerate(vecs):
                vecs[i] = self._wrap(vec)
        return vecs

    def _wrap(self, vec):
        R"""Wrap a single vector."""
        cdef const float[::1] l_vec = vec
        cdef vec3[float] result = self.thisptr.wrap(<vec3[float]&> l_vec[0])
        return (result.x, result.y, result.z)

    def unwrap(self, vecs, imgs):
        R"""Unwrap a given array of vectors inside the box back into real space,
        using an array of image indices that determine how many times to
        unwrap in each dimension.

        Args:
            vecs (:math:`\left(3\right)` or :math:`\left(N, 3\right)` :class:`numpy.ndarray`):
                Single vector or array of :math:`N` vectors. The vectors are
                modified in place.
            imgs (:math:`\left(3\right)` or :math:`\left(N, 3\right)` :class:`numpy.ndarray`):
                Single image index or array of :math:`N` image indices.

        Returns:
            :math:`\left(3\right)` or :math:`\left(N, 3\right)` :class:`numpy.ndarray`:
                Vectors unwrapped by the image indices provided.
        """  # noqa: E501
        vecs = np.asarray(vecs)
        imgs = np.asarray(imgs)
        if vecs.shape != imgs.shape:
            raise ValueError("imgs dimensions do not match vecs dimensions.")

        if vecs.ndim > 2 or vecs.shape[vecs.ndim-1] != 3:
            raise ValueError(
                "Invalid dimensions for vecs given to unwrap. "
                "Valid input is an array of shape (3,) or (N,3).")

        vecs = freud.common.convert_array(
            vecs, vecs.ndim, dtype=np.float32, contiguous=True)
        imgs = freud.common.convert_array(
            imgs, vecs.ndim, dtype=np.int32, contiguous=True)

        if vecs.ndim == 1:
            # only one vector to unwrap
            vecs = self._unwrap(vecs, imgs)
        elif vecs.ndim == 2:
            vecs += imgs[:, [0]]*self.getLatticeVector(0)
            vecs += imgs[:, [1]]*self.getLatticeVector(1)
            if self.dimensions == 3:
                vecs += imgs[:, [2]]*self.getLatticeVector(2)
        return vecs

    def _unwrap(self, vec, img):
        R"""Unwrap a single vector."""
        cdef const float[::1] l_vec = vec
        cdef const int[::1] l_img = img
        cdef vec3[float] result = self.thisptr.unwrap(
            <vec3[float]&> l_vec[0], <vec3[int]&> l_img[0])
        return [result.x, result.y, result.z]

    @property
    def periodic(self):
        periodic = self.thisptr.getPeriodic()
        return [periodic.x, periodic.y, periodic.z]

    @periodic.setter
    def periodic(self, periodic):
        # Allow passing a single value
        try:
            self.thisptr.setPeriodic(periodic[0], periodic[1], periodic[2])
        except TypeError:
            # Allow single value to be passed for all directions
            self.thisptr.setPeriodic(periodic, periodic, periodic)

    @property
    def periodic_x(self):
        return self.thisptr.getPeriodicX()

    @periodic_x.setter
    def periodic_x(self, periodic):
        self.thisptr.setPeriodicX(periodic)

    @property
    def periodic_y(self):
        return self.thisptr.getPeriodicY()

    @periodic_y.setter
    def periodic_y(self, periodic):
        self.thisptr.setPeriodicY(periodic)

    @property
    def periodic_z(self):
        return self.thisptr.getPeriodicZ()

    @periodic_z.setter
    def periodic_z(self, periodic):
        self.thisptr.setPeriodicZ(periodic)

    def to_dict(self):
        R"""Return box as dictionary.

        Returns:
          dict: Box parameters
        """
        return {
            'Lx': self.Lx,
            'Ly': self.Ly,
            'Lz': self.Lz,
            'xy': self.xy,
            'xz': self.xz,
            'yz': self.yz,
            'dimensions': self.dimensions}

    def to_tuple(self):
        R"""Returns the box as named tuple.

        Returns:
            namedtuple: Box parameters
        """
        tuple_type = namedtuple(
            'BoxTuple', ['Lx', 'Ly', 'Lz', 'xy', 'xz', 'yz'])
        return tuple_type(Lx=self.Lx, Ly=self.Ly, Lz=self.Lz,
                          xy=self.xy, xz=self.xz, yz=self.yz)

    def to_matrix(self):
        R"""Returns the box matrix (3x3).

        Returns:
            list of lists, shape 3x3: box matrix
        """
        return [[self.Lx, self.xy * self.Ly, self.xz * self.Lz],
                [0, self.Ly, self.yz * self.Lz],
                [0, 0, self.Lz]]

    def __repr__(self):
        return ("freud.box.{cls}(Lx={Lx}, Ly={Ly}, Lz={Lz}, " +
                "xy={xy}, xz={xz}, yz={yz}, " +
                "is2D={is2D})").format(cls=type(self).__name__,
                                       **self.to_dict(),
                                       is2D=self.is2D())

    def __str__(self):
        return repr(self)

    def _eq(self, other):
        return self.to_dict() == other.to_dict()

    def __richcmp__(self, other, int op):
        R"""Implement all comparisons for Cython extension classes"""
        if op == Py_EQ:
            return self._eq(other)
        if op == Py_NE:
            return not self._eq(other)
        else:
            raise NotImplementedError("This comparison is not implemented")

    def __mul__(arg1, arg2):
        # Note Cython treats __mul__ and __rmul__ as one operation, so
        # type checks are necessary.
        if isinstance(arg1, freud.box.Box):
            self = arg1
            scale = arg2
        else:
            scale = arg1
            self = arg2
        if scale > 0:
            return self.__class__(Lx=self.Lx*scale,
                                  Ly=self.Ly*scale,
                                  Lz=self.Lz*scale,
                                  xy=self.xy, xz=self.xz, yz=self.yz,
                                  is2D=self.is2D())
        else:
            raise ValueError("Box can only be multiplied by positive values.")

    @classmethod
    def from_box(cls, box, dimensions=None):
        R"""Initialize a Box instance from a box-like object.

        Args:
            box:
                A box-like object
            dimensions (int):
                Dimensionality of the box (Default value = None)

        .. note:: Objects that can be converted to freud boxes include
                  lists like :code:`[Lx, Ly, Lz, xy, xz, yz]`,
                  dictionaries with keys
                  :code:`'Lx', 'Ly', 'Lz', 'xy', 'xz', 'yz', 'dimensions'`,
                  namedtuples with properties
                  :code:`Lx, Ly, Lz, xy, xz, yz, dimensions`,
                  3x3 matrices (see :meth:`~.from_matrix()`),
                  or existing :class:`freud.box.Box` objects.

                  If any of :code:`Lz, xy, xz, yz` are not provided, they will
                  be set to 0.

                  If all values are provided, a triclinic box will be
                  constructed. If only :code:`Lx, Ly, Lz` are provided, an
                  orthorhombic box will be constructed. If only :code:`Lx, Ly`
                  are provided, a rectangular (2D) box will be constructed.

                  If the optional :code:`dimensions` argument is given, this
                  will be used as the box dimensionality. Otherwise, the box
                  dimensionality will be detected from the :code:`dimensions`
                  of the provided box. If no dimensions can be detected, the
                  box will be 2D if :code:`Lz == 0`, and 3D otherwise.

        Returns:
            :class:`freud.box.Box`: The resulting box object.
        """
        if np.asarray(box).shape == (3, 3):
            # Handles 3x3 matrices
            return cls.from_matrix(box)
        try:
            # Handles freud.box.Box and namedtuple
            Lx = box.Lx
            Ly = box.Ly
            Lz = getattr(box, 'Lz', 0)
            xy = getattr(box, 'xy', 0)
            xz = getattr(box, 'xz', 0)
            yz = getattr(box, 'yz', 0)
            if dimensions is None:
                dimensions = getattr(box, 'dimensions', None)
            else:
                if dimensions != getattr(box, 'dimensions', dimensions):
                    raise ValueError(
                        "The provided dimensions argument conflicts with the "
                        "dimensions attribute of the provided box object.")
        except AttributeError:
            try:
                # Handle dictionary-like
                Lx = box['Lx']
                Ly = box['Ly']
                Lz = box.get('Lz', 0)
                xy = box.get('xy', 0)
                xz = box.get('xz', 0)
                yz = box.get('yz', 0)
                if dimensions is None:
                    dimensions = box.get('dimensions', None)
                else:
                    if dimensions != box.get('dimensions', dimensions):
                        raise ValueError(
                            "The provided dimensions argument conflicts with "
                            "the dimensions attribute of the provided box "
                            "object.")
            except (IndexError, KeyError, TypeError):
                if not len(box) in [2, 3, 6]:
                    raise ValueError(
                        "List-like objects must have length 2, 3, or 6 to be "
                        "converted to freud.box.Box.")
                # Handle list-like
                Lx = box[0]
                Ly = box[1]
                Lz = box[2] if len(box) > 2 else 0
                xy, xz, yz = box[3:6] if len(box) >= 6 else (0, 0, 0)
        except:  # noqa
            logger.debug('Supplied box cannot be converted to type '
                         'freud.box.Box.')
            raise

        # Infer dimensions if not provided.
        if dimensions is None:
            dimensions = 2 if Lz == 0 else 3
        is2D = (dimensions == 2)
        return cls(Lx=Lx, Ly=Ly, Lz=Lz, xy=xy, xz=xz, yz=yz, is2D=is2D)

    @classmethod
    def from_matrix(cls, boxMatrix, dimensions=None):
        R"""Initialize a Box instance from a box matrix.

        For more information and the source for this code,
        see: http://hoomd-blue.readthedocs.io/en/stable/box.html

        Args:
            boxMatrix (array-like):
                A 3x3 matrix or list of lists
            dimensions (int):
                Number of dimensions (Default value = None)
        """
        boxMatrix = np.asarray(boxMatrix, dtype=np.float32)
        v0 = boxMatrix[:, 0]
        v1 = boxMatrix[:, 1]
        v2 = boxMatrix[:, 2]
        Lx = np.sqrt(np.dot(v0, v0))
        a2x = np.dot(v0, v1) / Lx
        Ly = np.sqrt(np.dot(v1, v1) - a2x * a2x)
        xy = a2x / Ly
        v0xv1 = np.cross(v0, v1)
        v0xv1mag = np.sqrt(np.dot(v0xv1, v0xv1))
        Lz = np.dot(v2, v0xv1) / v0xv1mag
        if Lz != 0:
            a3x = np.dot(v0, v2) / Lx
            xz = a3x / Lz
            yz = (np.dot(v1, v2) - a2x * a3x) / (Ly * Lz)
        else:
            xz = yz = 0
        if dimensions is None:
            dimensions = 2 if Lz == 0 else 3
        return cls(Lx=Lx, Ly=Ly, Lz=Lz,
                   xy=xy, xz=xz, yz=yz, is2D=dimensions == 2)

    @classmethod
    def cube(cls, L=None):
        R"""Construct a cubic box with equal lengths.

        Args:
            L (float): The edge length
        """
        # classmethods compiled with cython don't appear to support
        # named access to positional arguments, so we keep this to
        # recover the behavior
        if L is None:
            raise TypeError("cube() missing 1 required positional argument: L")
        return cls(Lx=L, Ly=L, Lz=L, xy=0, xz=0, yz=0, is2D=False)

    @classmethod
    def square(cls, L=None):
        R"""Construct a 2-dimensional (square) box with equal lengths.

        Args:
            L (float): The edge length
        """
        # classmethods compiled with cython don't appear to support
        # named access to positional arguments, so we keep this to
        # recover the behavior
        if L is None:
            raise TypeError("square() missing 1 required "
                            "positional argument: L")
        return cls(Lx=L, Ly=L, Lz=0, xy=0, xz=0, yz=0, is2D=True)

    # Enable box to be pickled
    def __getinitargs__(self):
        return (self.getLx(), self.getLy(), self.getLz(),
                self.getTiltFactorXY(),
                self.getTiltFactorXZ(),
                self.getTiltFactorYZ(),
                self.is2D())


cdef BoxFromCPP(const freud._box.Box & cppbox):
    return Box(cppbox.getLx(), cppbox.getLy(), cppbox.getLz(),
               cppbox.getTiltFactorXY(), cppbox.getTiltFactorXZ(),
               cppbox.getTiltFactorYZ(), cppbox.is2D())


cdef class ParticleBuffer:
    R"""Replicates particles outside the box via periodic images.

    .. moduleauthor:: Ben Schultz <baschult@umich.edu>
    .. moduleauthor:: Bradley Dice <bdice@bradleydice.com>

    .. versionadded:: 0.11

    Args:
        box (:py:class:`freud.box.Box`): Simulation box.

    Attributes:
        buffer_particles (:math:`\left(N_{buffer}, 3\right)` :class:`numpy.ndarray`):
            The buffer particle positions.
        buffer_ids (:math:`\left(N_{buffer}\right)` :class:`numpy.ndarray`):
            The buffer particle ids.
        buffer_box (:class:`freud.box.Box`):
            The buffer box, expanded to hold the replicated particles.
    """  # noqa: E501

    def __cinit__(self, box):
        cdef Box b = freud.common.convert_box(box)
        self.thisptr = new freud._box.ParticleBuffer(dereference(b.thisptr))

    def compute(self, points, buffer, bool_t images=False):
        R"""Compute the particle buffer.

        Args:
            points ((:math:`N_{particles}`, 3) :class:`numpy.ndarray`):
                Points used to calculate particle buffer.
            buffer (float or list of 3 floats):
                Buffer distance for replication outside the box.
            images (bool):
                If ``False`` (default), ``buffer`` is a distance. If ``True``,
                ``buffer`` is a number of images to replicate in each
                dimension. Note that one image adds half of a box length to
                each side, meaning that one image doubles the box side lengths,
                two images triples the box side lengths, and so on.
        """
        points = freud.common.convert_array(
            points, 2, dtype=np.float32, contiguous=True, array_name='points')

        if points.shape[1] != 3:
            raise RuntimeError(
                'Need a list of 3D points for ParticleBuffer.compute()')
        cdef const float[:, ::1] l_points = points
        cdef unsigned int Np = l_points.shape[0]

        cdef vec3[float] buffer_vec
        if np.ndim(buffer) == 0:
            # catches more cases than np.isscalar
            buffer_vec = vec3[float](buffer, buffer, buffer)
        elif len(buffer) == 3:
            buffer_vec = vec3[float](buffer[0], buffer[1], buffer[2])
        else:
            raise ValueError('buffer must be a scalar or have length 3.')

        self.thisptr.compute(<vec3[float]*> &l_points[0, 0], Np, buffer_vec,
                             images)
        return self

    @property
    def buffer_particles(self):
        cdef unsigned int buffer_size = \
            dereference(self.thisptr.getBufferParticles().get()).size()
        if not buffer_size:
            return np.empty(shape=(0, 3), dtype=np.float32)
<<<<<<< HEAD
        cdef float[:, ::1] buffer_particles = \
=======
        cdef const float[:, ::1] buffer_particles = \
>>>>>>> a3b59d4f
            <float[:buffer_size, :3]> (<float*> dereference(
                self.thisptr.getBufferParticles().get()).data())
        return np.asarray(buffer_particles)

    @property
    def buffer_ids(self):
        cdef unsigned int buffer_size = \
            dereference(self.thisptr.getBufferParticles().get()).size()
        if not buffer_size:
            return np.empty(shape=(0,), dtype=np.uint32)
        cdef const unsigned int[::1] buffer_ids = \
            <unsigned int[:buffer_size]> dereference(
                self.thisptr.getBufferIds().get()).data()
        return np.asarray(buffer_ids)

    @property
    def buffer_box(self):
        return BoxFromCPP(<freud._box.Box> self.thisptr.getBufferBox())

    def __repr__(self):
        return ("freud.box.{cls}(box={box})").format(
            cls=type(self).__name__, box=repr(self.buffer_box))

    def __str__(self):
        return repr(self)<|MERGE_RESOLUTION|>--- conflicted
+++ resolved
@@ -768,11 +768,7 @@
             dereference(self.thisptr.getBufferParticles().get()).size()
         if not buffer_size:
             return np.empty(shape=(0, 3), dtype=np.float32)
-<<<<<<< HEAD
-        cdef float[:, ::1] buffer_particles = \
-=======
         cdef const float[:, ::1] buffer_particles = \
->>>>>>> a3b59d4f
             <float[:buffer_size, :3]> (<float*> dereference(
                 self.thisptr.getBufferParticles().get()).data())
         return np.asarray(buffer_particles)
