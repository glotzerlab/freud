--- conflicted
+++ resolved
@@ -230,12 +230,9 @@
     box.py
     cluster.py
     data.py
-<<<<<<< HEAD
     density.py
-=======
+    diffraction.py
     environment.py
->>>>>>> 299af7c5
-    diffraction.py
     errors.py
     locality.py
     msd.py
@@ -245,7 +242,6 @@
     interface.py
     plot.py
     util.py)
-# density.py)
 
 copy_files_to_build("${python_files}" "freud" "*.py")
 
@@ -253,15 +249,10 @@
 if(SKBUILD)
   install(FILES ${python_files} DESTINATION freud)
   install(TARGETS _box DESTINATION freud)
+  install(TARGETS _cluster DESTINATION freud)
   install(TARGETS _density DESTINATION freud)
-  install(TARGETS _cluster DESTINATION freud)
-  # install(TARGETS _density DESTINATION freud)
+  install(TARGETS _diffraction DESTINATION freud)
   install(TARGETS _environment DESTINATION freud)
-  install(TARGETS _diffraction DESTINATION freud)
-<<<<<<< HEAD
-  # install(TARGETS _environment DESTINATION freud)
-=======
->>>>>>> 299af7c5
   install(TARGETS _locality DESTINATION freud)
   install(TARGETS _order DESTINATION freud)
   install(TARGETS _parallel DESTINATION freud)
