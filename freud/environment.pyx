# Copyright (c) 2010-2019 The Regents of the University of Michigan
# This file is from the freud project, released under the BSD 3-Clause License.

R"""
The :class:`freud.environment` module contains functions which characterize the
local environments of particles in the system. These methods use the positions
and orientations of particles in the local neighborhood of a given particle to
characterize the particle environment.
"""

import numpy as np
import warnings
import freud.locality

from freud.util cimport Compute
from freud.locality cimport PairCompute, SpatialHistogram
from freud.util cimport vec3, quat
from libcpp.vector cimport vector
from libcpp.map cimport map
from cython.operator cimport dereference
cimport freud.box
cimport freud._environment
cimport freud.locality
cimport freud.util

cimport numpy as np

# numpy must be initialized. When using numpy from C or Cython you must
# _always_ do that, or you will have segfaults
np.import_array()


cdef class BondOrder(SpatialHistogram):
    R"""Compute the bond orientational order diagram for the system of
    particles.

    The bond orientational order diagram (BOOD) is a way of studying the
    average local environments experienced by particles. In a BOOD, a particle
    and its nearest neighbors (determined by either a prespecified number of
    neighbors or simply a cutoff distance) are treated as connected by a bond
    joining their centers. All of the bonds in the system are then binned by
    their azimuthal (:math:`\theta`) and polar (:math:`\phi`) angles to
    indicate the location of a particle's neighbors relative to itself. The
    distance between the particle and its neighbor is only important when
    determining whether it is counted as a neighbor, but is not part of the
    BOOD; as such, the BOOD can be viewed as a projection of all bonds onto the
    unit sphere. The resulting 2D histogram provides insight into how particles
    are situated relative to one-another in a system.

    This class provides access to the classical BOOD as well as a few useful
    variants. These variants can be accessed *via* the :code:`mode` arguments
    to the :meth:`~BondOrder.compute` or :meth:`~BondOrder.accumulate`
    methods. Available modes of calculation are:

    * :code:`'bod'` (Bond Order Diagram, *default*):
      This mode constructs the default BOOD, which is the 2D histogram
      containing the number of bonds formed through each azimuthal
      :math:`\left( \theta \right)` and polar :math:`\left( \phi \right)`
      angle.

    * :code:`'lbod'` (Local Bond Order Diagram):
      In this mode, a particle's neighbors are rotated into the local frame of
      the particle before the BOOD is calculated, *i.e.* the directions of
      bonds are determined relative to the orientation of the particle rather
      than relative to the global reference frame. An example of when this mode
      would be useful is when a system is composed of multiple grains of the
      same crystal; the normal BOOD would show twice as many peaks as expected,
      but using this mode, the bonds would be superimposed.

    * :code:`'obcd'` (Orientation Bond Correlation Diagram):
      This mode aims to quantify the degree of orientational as well as
      translational ordering. As a first step, the rotation that would align a
      particle's neighbor with the particle is calculated. Then, the neighbor
      is rotated **around the central particle** by that amount, which actually
      changes the direction of the bond. One example of how this mode could be
      useful is in identifying plastic crystals, which exhibit translational
      but not orientational ordering. Normally, the BOOD for a plastic crystal
      would exhibit clear structure since there is translational order, but
      with this mode, the neighbor positions would actually be modified,
      resulting in an isotropic (disordered) BOOD.

    * :code:`'oocd'` (Orientation Orientation Correlation Diagram):
      This mode is substantially different from the other modes. Rather than
      compute the histogram of neighbor bonds, this mode instead computes a
      histogram of the directors of neighboring particles, where the director
      is defined as the basis vector :math:`\hat{z}` rotated by the neighbor's
      quaternion. The directors are then rotated into the central particle's
      reference frame. This mode provides insight into the local orientational
      environment of particles, indicating, on average, how a particle's
      neighbors are oriented.

    Args:
        bins (unsigned int or sequence of length 2):
            If an unsigned int, the number of bins in :math:`\theta` and
            :math:`\phi`. If a sequence of two integers, interpreted as
            :code:`(num_bins_theta, num_bins_phi)`.
        mode (str, optional):
            Mode to calculate bond order. Options are :code:`'bod'`,
            :code:`'lbod'`, :code:`'obcd'`, or :code:`'oocd'`
            (Default value = :code:`'bod'`).
    """  # noqa: E501
    cdef freud._environment.BondOrder * thisptr

    known_modes = {'bod': freud._environment.bod,
                   'lbod': freud._environment.lbod,
                   'obcd': freud._environment.obcd,
                   'oocd': freud._environment.oocd}

    def __cinit__(self, bins, str mode="bod"):
        try:
            n_bins_theta, n_bins_phi = bins
        except TypeError:
            n_bins_theta = n_bins_phi = bins

        cdef freud._environment.BondOrderMode l_mode
        try:
            l_mode = self.known_modes[mode]
        except KeyError:
            raise ValueError(
                'Unknown BondOrder mode: {}'.format(mode))

        self.thisptr = self.histptr = new freud._environment.BondOrder(
            n_bins_theta, n_bins_phi, l_mode)

    def __dealloc__(self):
        del self.thisptr

    @property
    def default_query_args(self):
        """No default query arguments."""
        # Must override the generic histogram's defaults.
        raise NotImplementedError(
            "The {} class does not provide default query arguments. You must "
            "either provide query arguments or a neighbor list to this "
            "compute method.".format(type(self).__name__))

    def compute(self, system, orientations, query_points=None,
                query_orientations=None, neighbors=None, reset=True):
        R"""Calculates the correlation function and adds to the current
        histogram.

        Args:
            system:
                Any object that is a valid argument to
                :class:`freud.locality.NeighborQuery.from_system`.
            orientations ((:math:`N_{points}`, 4) :class:`numpy.ndarray`):
                Orientations associated with system points that are used to
                calculate bonds.
            query_points ((:math:`N_{query\_points}`, 3) :class:`numpy.ndarray`, optional):
                Query points used to calculate the correlation function.  Uses
                the system's points if not provided or :code:`None` (Default
                value = :code:`None`).
            query_orientations ((:math:`N_{query\_points}`, 4) :class:`numpy.ndarray`, optional):
                Query orientations used to calculate bonds. Uses
                :code:`orientations` if not provided or :code:`None`.  (Default
                value = :code:`None`).
            neighbors (:class:`freud.locality.NeighborList` or dict, optional):
                Either a :class:`NeighborList <freud.locality.NeighborList>` of
                neighbor pairs to use in the calculation, or a dictionary of
                `query arguments
                <https://freud.readthedocs.io/en/next/querying.html>`_
                (Default value: None).
            reset (bool):
                Whether to erase the previously computed values before adding
                the new computation; if False, will accumulate data (Default
                value: True).
        """  # noqa: E501
        if reset:
            self._reset()

        cdef:
            freud.locality.NeighborQuery nq
            freud.locality.NeighborList nlist
            freud.locality._QueryArgs qargs
            const float[:, ::1] l_query_points
            unsigned int num_query_points

        nq, nlist, qargs, l_query_points, num_query_points = \
            self._preprocess_arguments(system, query_points, neighbors)
        if query_orientations is None:
            query_orientations = orientations

        orientations = freud.util._convert_array(
            orientations, shape=(nq.points.shape[0], 4))
        query_orientations = freud.util._convert_array(
            query_orientations, shape=(num_query_points, 4))

        cdef const float[:, ::1] l_orientations = orientations
        cdef const float[:, ::1] l_query_orientations = query_orientations

        self.thisptr.accumulate(
            nq.get_ptr(),
            <quat[float]*> &l_orientations[0, 0],
            <vec3[float]*> &l_query_points[0, 0],
            <quat[float]*> &l_query_orientations[0, 0],
            num_query_points,
            nlist.get_ptr(), dereference(qargs.thisptr))
        return self

    @Compute._computed_property
    def bond_order(self):
        """:math:`\\left(N_{\phi}, N_{\\theta} \\right)` :class:`numpy.ndarray`: Bond order."""  # noqa: E501
        return freud.util.make_managed_numpy_array(
            &self.thisptr.getBondOrder(),
            freud.util.arr_type_t.FLOAT)

    @Compute._computed_property
    def box(self):
        """:class:`freud.box.Box`: Box used in the calculation."""
        return freud.box.BoxFromCPP(self.thisptr.getBox())

    def __repr__(self):
        return ("freud.environment.{cls}(bins=({bins}), mode='{mode}')".format(
            cls=type(self).__name__,
            bins=', '.join([str(b) for b in self.nbins]),
            mode=self.mode))

    @property
    def mode(self):
        """str: Bond order mode."""
        mode = self.thisptr.getMode()
        for key, value in self.known_modes.items():
            if value == mode:
                return key


cdef class LocalDescriptors(PairCompute):
    R"""Compute a set of descriptors (a numerical "fingerprint") of a particle's
    local environment.

    The resulting spherical harmonic array will be a complex-valued
    array of shape `(num_bonds, num_sphs)`. Spherical harmonic
    calculation can be restricted to some number of nearest neighbors
    through the `num_neighbors` argument; if a particle has more bonds
    than this number, the last one or more rows of bond spherical
    harmonics for each particle will not be set.

    Args:
        l_max (unsigned int):
            Maximum spherical harmonic :math:`l` to consider.
        negative_m (bool, optional):
            True if we should also calculate :math:`Y_{lm}` for negative
            :math:`m`. (Default value = :code:`True`)
        mode (str, optional):
            Orientation mode to use for environments, either
            :code:`'neighborhood'` to use the orientation of the local
            neighborhood, :code:`'particle_local'` to use the given
            particle orientations, or :code:`'global'` to not rotate
            environments (Default value = :code:`'neighborhood'`).
    """  # noqa: E501
    cdef freud._environment.LocalDescriptors * thisptr

    known_modes = {'neighborhood': freud._environment.LocalNeighborhood,
                   'global': freud._environment.Global,
                   'particle_local': freud._environment.ParticleLocal}

    def __cinit__(self, l_max, negative_m=True, mode='neighborhood'):
        cdef freud._environment.LocalDescriptorOrientation l_mode
        try:
            l_mode = self.known_modes[mode]
        except KeyError:
            raise ValueError(
                'Unknown LocalDescriptors orientation mode: {}'.format(mode))

        self.thisptr = new freud._environment.LocalDescriptors(
            l_max, negative_m, l_mode)

    def __dealloc__(self):
        del self.thisptr

    def compute(self, system, query_points=None, orientations=None,
                neighbors=None):
        R"""Calculates the local descriptors of bonds from a set of source
        points to a set of destination points.

        Args:
            system:
                Any object that is a valid argument to
                :class:`freud.locality.NeighborQuery.from_system`.
            query_points ((:math:`N_{query\_points}`, 3) :class:`numpy.ndarray`, optional):
                Query points used to calculate the correlation function.  Uses
                the system's points if not provided or :code:`None` (Default
                value = :code:`None`).
            orientations ((:math:`N_{points}`, 4) :class:`numpy.ndarray`):
                Orientations associated with system points that are used to
                calculate bonds.
            neighbors (:class:`freud.locality.NeighborList` or dict, optional):
                Either a :class:`NeighborList <freud.locality.NeighborList>` of
                neighbor pairs to use in the calculation, or a dictionary of
                `query arguments
                <https://freud.readthedocs.io/en/next/querying.html>`_
                (Default value: None).
        """  # noqa: E501
        cdef:
            freud.locality.NeighborQuery nq
            freud.locality.NeighborList nlist
            freud.locality._QueryArgs qargs
            const float[:, ::1] l_query_points
            unsigned int num_query_points

        nq, nlist, qargs, l_query_points, num_query_points = \
            self._preprocess_arguments(system, query_points, neighbors)

        # The l_orientations_ptr is only used for 'particle_local' mode.
        cdef const float[:, ::1] l_orientations
        cdef quat[float] *l_orientations_ptr = NULL
        if self.mode == 'particle_local':
            if orientations is None:
                raise RuntimeError(
                    ('Orientations must be given to orient LocalDescriptors '
                        'with particles\' orientations'))

            orientations = freud.util._convert_array(
                orientations, shape=(nq.points.shape[0], 4))

            l_orientations = orientations
            l_orientations_ptr = <quat[float]*> &l_orientations[0, 0]

        self.thisptr.compute(
            nq.get_ptr(),
            <vec3[float]*> &l_query_points[0, 0], num_query_points,
            l_orientations_ptr,
            nlist.get_ptr(), dereference(qargs.thisptr))
        return self

    @Compute._computed_property
    def nlist(self):
        """:class:`freud.locality.NeighborList`: The neighbor list from the
        last compute."""
        return freud.locality._nlist_from_cnlist(self.thisptr.getNList())

    @Compute._computed_property
    def sph(self):
        """:math:`\\left(N_{bonds}, \\text{SphWidth} \\right)`
        :class:`numpy.ndarray`: The last computed spherical harmonic array."""
        return freud.util.make_managed_numpy_array(
            &self.thisptr.getSph(),
            freud.util.arr_type_t.COMPLEX_FLOAT)

    @Compute._computed_property
    def num_sphs(self):
        """unsigned int: The last number of spherical harmonics computed. This
        is equal to the number of bonds in the last computation, which is at
        most the number of `points` multiplied by the lower of the
        `num_neighbors` arguments passed to the last compute call or the
        constructor (it may be less if there are not enough neighbors for every
        particle)."""
        return self.thisptr.getNSphs()

    @property
    def l_max(self):
        """unsigned int: The maximum spherical harmonic :math:`l` calculated
        for."""
        return self.thisptr.getLMax()

    @property
    def negative_m(self):
        """bool: True if we also calculated :math:`Y_{lm}` for negative
        :math:`m`."""
        return self.thisptr.getNegativeM()

    @property
    def mode(self):
        """str: Orientation mode to use for environments, either
        :code:`'neighborhood'` to use the orientation of the local
        neighborhood, :code:`'particle_local'` to use the given particle
        orientations, or :code:`'global'` to not rotate environments."""
        mode = self.thisptr.getMode()
        for key, value in self.known_modes.items():
            if value == mode:
                return key

    def __repr__(self):
        return ("freud.environment.{cls}(l_max={l_max}, "
                "negative_m={negative_m}, mode='{mode}')").format(
                    cls=type(self).__name__, l_max=self.l_max,
                    negative_m=self.negative_m, mode=self.mode)


def _minimize_RMSD(box, ref_points, points, registration=False):
    R"""Get the somewhat-optimal RMSD between the set of vectors ref_points
    and the set of vectors points.

    Args:
        ref_points ((:math:`N_{particles}`, 3) :class:`numpy.ndarray`):
            Vectors that make up motif 1.
        points ((:math:`N_{particles}`, 3) :class:`numpy.ndarray`):
            Vectors that make up motif 2.
        registration (bool, optional):
            If true, first use brute force registration to orient one set
            of environment vectors with respect to the other set such that
            it minimizes the RMSD between the two sets
            (Default value = :code:`False`).

    Returns:
        tuple (float, (:math:`\left(N_{particles}, 3\right)` :class:`numpy.ndarray`), map[int, int]):
            A triplet that gives the associated min_rmsd, rotated (or not)
            set of points, and the mapping between the vectors of
            ref_points and points that somewhat minimizes the RMSD.
    """  # noqa: E501
    cdef freud.box.Box b = freud.util._convert_box(box)

    ref_points = freud.util._convert_array(ref_points, shape=(None, 3))
    points = freud.util._convert_array(points, shape=(None, 3))

    cdef const float[:, ::1] l_ref_points = ref_points
    cdef const float[:, ::1] l_points = points
    cdef unsigned int nRef1 = l_ref_points.shape[0]
    cdef unsigned int nRef2 = l_points.shape[0]

    if nRef1 != nRef2:
        raise ValueError(
            ("The number of vectors in ref_points must MATCH"
                "the number of vectors in points"))

    cdef float min_rmsd = -1
    cdef map[unsigned int, unsigned int] results_map = \
        freud._environment.minimizeRMSD(
            dereference(b.thisptr),
            <vec3[float]*> &l_ref_points[0, 0],
            <vec3[float]*> &l_points[0, 0],
            nRef1, min_rmsd, registration)
    return [min_rmsd, np.asarray(l_points), results_map]


def _is_similar_motif(box, ref_points, points, threshold, registration=False):
    R"""Test if the motif provided by ref_points is similar to the motif
    provided by points.

    Args:
        ref_points ((:math:`N_{particles}`, 3) :class:`numpy.ndarray`):
            Vectors that make up motif 1.
        points ((:math:`N_{particles}`, 3) :class:`numpy.ndarray`):
            Vectors that make up motif 2.
        threshold (float):
            Maximum magnitude of the vector difference between two vectors,
            below which they are "matching". Typically, a good choice is
            between 10% and 30% of the first well in the radial
            distribution function (this has distance units).
        registration (bool, optional):
            If True, first use brute force registration to orient one set
            of environment vectors with respect to the other set such that
            it minimizes the RMSD between the two sets
            (Default value = :code:`False`).

    Returns:
        tuple ((:math:`\left(N_{particles}, 3\right)` :class:`numpy.ndarray`), map[int, int]):
            A doublet that gives the rotated (or not) set of
            :code:`points`, and the mapping between the vectors of
            :code:`ref_points` and :code:`points` that will make them
            correspond to each other. Empty if they do not correspond to
            each other.
    """  # noqa: E501
    cdef freud.box.Box b = freud.util._convert_box(box)

    ref_points = freud.util._convert_array(ref_points, shape=(None, 3))
    points = freud.util._convert_array(points, shape=(None, 3))

    cdef const float[:, ::1] l_ref_points = ref_points
    cdef const float[:, ::1] l_points = points
    cdef unsigned int nRef1 = l_ref_points.shape[0]
    cdef unsigned int nRef2 = l_points.shape[0]
    cdef float threshold_sq = threshold*threshold

    if nRef1 != nRef2:
        raise ValueError(
            ("The number of vectors in ref_points must match"
                "the number of vectors in points"))

    cdef map[unsigned int, unsigned int] vec_map = \
        freud._environment.isSimilar(
            dereference(b.thisptr), <vec3[float]*> &l_ref_points[0, 0],
            <vec3[float]*> &l_points[0, 0], nRef1, threshold_sq,
            registration)
    return [np.asarray(l_points), vec_map]


cdef class _MatchEnv(PairCompute):
    R"""Parent for environment matching methods. """
    cdef freud._environment.MatchEnv * matchptr

    def __cinit__(self, *args, **kwargs):
        # Abstract class
        pass

    @Compute._computed_property
    def point_environments(self):
        """:math:`\\left(N_{points}, N_{neighbors}, 3\\right)`
        :class:`numpy.ndarray`: All environments for all points."""
        return freud.util.make_managed_numpy_array(
            &self.matchptr.getPointEnvironments(),
            freud.util.arr_type_t.FLOAT, 3)

    def __repr__(self):
        return ("freud.environment.{cls}()").format(
            cls=type(self).__name__)


cdef class EnvironmentCluster(_MatchEnv):
    R"""Clusters particles according to whether their local environments match
    or not, according to various shape matching metrics.
    """

    cdef freud._environment.EnvironmentCluster * thisptr

    def __cinit__(self):
        self.thisptr = self.matchptr = \
            new freud._environment.EnvironmentCluster()

    def __init__(self):
        pass

    def __dealloc__(self):
        del self.thisptr

    def compute(self, system, threshold, neighbors=None,
                env_neighbors=None, registration=False,
                global_search=False):
        R"""Determine clusters of particles with matching environments.

        In general, it is recommended to specify a number of neighbors rather
        than just a distance cutoff as part of your neighbor querying when
        performing this computation. Using a distance cutoff alone could easily
        lead to situations where a point doesn't match a cluster because a
        required neighbor is just outside the cutoff.

        Args:
            system:
                Any object that is a valid argument to
                :class:`freud.locality.NeighborQuery.from_system`.
            threshold (float):
                Maximum magnitude of the vector difference between two vectors,
                below which they are "matching". Typically, a good choice is
                between 10% and 30% of the first well in the radial
                distribution function (this has distance units).
            neighbors (:class:`freud.locality.NeighborList` or dict, optional):
                Either a :class:`NeighborList <freud.locality.NeighborList>` of
                neighbor pairs to use in the calculation, or a dictionary of
                `query arguments
                <https://freud.readthedocs.io/en/next/querying.html>`_
                (Default value: None).
            env_neighbors (:class:`freud.locality.NeighborList` or dict, optional):
                Either a :class:`NeighborList <freud.locality.NeighborList>` of
                neighbor pairs to use in the calculation, or a dictionary of
                `query arguments
                <https://freud.readthedocs.io/en/next/querying.html>`_
                (Default value: None). This argument is used to define the
                neighbors of the environment that motifs are registered
                against.
            registration (bool, optional):
                If True, first use brute force registration to orient one set
                of environment vectors with respect to the other set such that
                it minimizes the RMSD between the two sets.
                (Default value = :code:`False`)
            global_search (bool, optional):
                 If True, do an exhaustive search wherein the environments of
                every single pair of particles in the simulation are compared.
                If False, only compare the environments of neighboring
                particles. (Default value = :code:`False`)
        """  # noqa: E501
        cdef:
            freud.locality.NeighborQuery nq
            freud.locality.NeighborList nlist, env_nlist
            freud.locality._QueryArgs qargs, env_qargs
            const float[:, ::1] l_query_points
            unsigned int num_query_points

        nq, nlist, qargs, l_query_points, num_query_points = \
            self._preprocess_arguments(system, neighbors=neighbors)

        if env_neighbors is None:
            env_neighbors = neighbors
        env_nlist, env_qargs = self._resolve_neighbors(env_neighbors)

        self.thisptr.compute(
            nq.get_ptr(), nlist.get_ptr(), dereference(qargs.thisptr),
            env_nlist.get_ptr(), dereference(env_qargs.thisptr), threshold,
            registration, global_search)
        return self

    @Compute._computed_property
    def cluster_idx(self):
        """:math:`\\left(N_{particles}\\right)` :class:`numpy.ndarray`: The
        per-particle index indicating cluster membership."""
        return freud.util.make_managed_numpy_array(
            &self.thisptr.getClusters(),
            freud.util.arr_type_t.UNSIGNED_INT)

    @Compute._computed_property
    def num_clusters(self):
        """unsigned int: The number of clusters."""
        return self.thisptr.getNumClusters()

    @Compute._computed_property
    def cluster_environments(self):
        """:math:`\\left(N_{clusters}, N_{neighbors}, 3\\right`
        :class:`numpy.ndarray`): The environments for all clusters."""
        envs = self.thisptr.getClusterEnvironments()
        return [np.asarray([[p.x, p.y, p.z] for p in env])
                for env in envs]

    def plot(self, ax=None):
        """Plot cluster distribution.

        Args:
            ax (:class:`matplotlib.axes.Axes`, optional): Axis to plot on. If
                :code:`None`, make a new figure and axis.
                (Default value = :code:`None`)

        Returns:
            (:class:`matplotlib.axes.Axes`): Axis with the plot.
        """
        import freud.plot
        try:
            values, counts = np.unique(self.clusters, return_counts=True)
        except ValueError:
            return None
        else:
            return freud.plot.clusters_plot(
                values, counts, num_clusters_to_plot=10, ax=ax)

    def _repr_png_(self):
        import freud.plot
        try:
            return freud.plot.ax_to_bytes(self.plot())
        except AttributeError:
            return None


cdef class EnvironmentMotifMatch(_MatchEnv):
    R"""Find matches between local arrangements of a set of points and a provided motif.

    In general, it is recommended to specify a number of neighbors rather than
    just a distance cutoff as part of your neighbor querying when performing
    this computation since it can otherwise be very sensitive. Specifically, it
    is highly recommended that you choose a number of neighbors that you
    specify a number of neighbors query that requests at least as many
    neighbors as the size of the motif you intend to test against. Otherwise,
    you will struggle to match the motif. However, this is not currently
    enforced.
    """  # noqa: E501

    cdef freud._environment.EnvironmentMotifMatch * thisptr

    def __cinit__(self):
        self.thisptr = self.matchptr = \
            new freud._environment.EnvironmentMotifMatch()

<<<<<<< HEAD
    def compute(self, system, motif, threshold, neighbors=None,
=======
    def __init__(self):
        pass

    def compute(self, neighbor_query, motif, threshold, neighbors=None,
>>>>>>> 6fb2d3ba
                registration=False):
        R"""Determine clusters of particles that match the motif provided by
        motif.

        Args:
            system:
                Any object that is a valid argument to
                :class:`freud.locality.NeighborQuery.from_system`.
            motif ((:math:`N_{particles}`, 3) :class:`numpy.ndarray`):
                Vectors that make up the motif against which we are matching.
            threshold (float):
                Maximum magnitude of the vector difference between two vectors,
                below which they are "matching". Typically, a good choice is
                between 10% and 30% of the first well in the radial
                distribution function (this has distance units).
            neighbors (:class:`freud.locality.NeighborList` or dict, optional):
                Either a :class:`NeighborList <freud.locality.NeighborList>` of
                neighbor pairs to use in the calculation, or a dictionary of
                `query arguments
                <https://freud.readthedocs.io/en/next/querying.html>`_
                (Default value: None).
            registration (bool, optional):
                If True, first use brute force registration to orient one set
                of environment vectors with respect to the other set such that
                it minimizes the RMSD between the two sets
                (Default value = False).
        """
        cdef:
            freud.locality.NeighborQuery nq
            freud.locality.NeighborList nlist
            freud.locality._QueryArgs qargs
            const float[:, ::1] l_query_points
            unsigned int num_query_points

        nq, nlist, qargs, l_query_points, num_query_points = \
            self._preprocess_arguments(system, neighbors=neighbors)

        motif = freud.util._convert_array(motif, shape=(None, 3))
        cdef const float[:, ::1] l_motif = motif
        cdef unsigned int nRef = l_motif.shape[0]

        self.thisptr.compute(
            nq.get_ptr(), nlist.get_ptr(), dereference(qargs.thisptr),
            <vec3[float]*>
            <vec3[float]*> &l_motif[0, 0], nRef,
            threshold, registration)

    @Compute._computed_property
    def matches(self):
        """:math:`(N_p, )` :class:`numpy.ndarray`: A boolean array indicating
        whether each point matches the motif."""
        return freud.util.make_managed_numpy_array(
            &self.thisptr.getMatches(),
            freud.util.arr_type_t.BOOL)


cdef class _EnvironmentRMSDMinimizer(_MatchEnv):
    R"""Find linear transformations that map the environments of points onto a
    motif.

    In general, it is recommended to specify a number of neighbors rather than
    just a distance cutoff as part of your neighbor querying when performing
    this computation since it can otherwise be very sensitive. Specifically, it
    is highly recommended that you choose a number of neighbors that you
    specify a number of neighbors query that requests at least as many
    neighbors as the size of the motif you intend to test against. Otherwise,
    you will struggle to match the motif. However, this is not currently
    enforced (but we could add a warning to the compute...).
    """

    cdef freud._environment.EnvironmentRMSDMinimizer * thisptr

    def __cinit__(self):
        self.thisptr = self.matchptr = \
            new freud._environment.EnvironmentRMSDMinimizer()

    def __init__(self):
        pass

    @Compute._computed_property
    def rmsds(self):
        """:math:`(N_p, )` :class:`numpy.ndarray`: A boolean array of the RMSDs
        found for each point's environment."""
        return freud.util.make_managed_numpy_array(
            &self.thisptr.getRMSDs(),
            freud.util.arr_type_t.FLOAT)

    def compute(self, system, motif, neighbors=None,
                registration=False):
        R"""Rotate (if registration=True) and permute the environments of all
        particles to minimize their RMSD with respect to the motif provided by
        motif.

        Args:
            system:
                Any object that is a valid argument to
                :class:`freud.locality.NeighborQuery.from_system`.
            motif ((:math:`N_{particles}`, 3) :class:`numpy.ndarray`):
                Vectors that make up the motif against which we are matching.
            neighbors (:class:`freud.locality.NeighborList` or dict, optional):
                Either a :class:`NeighborList <freud.locality.NeighborList>` of
                neighbor pairs to use in the calculation, or a dictionary of
                `query arguments
                <https://freud.readthedocs.io/en/next/querying.html>`_
                (Default value: None).
            registration (bool, optional):
                If True, first use brute force registration to orient one set
                of environment vectors with respect to the other set such that
                it minimizes the RMSD between the two sets
                (Default value = :code:`False`).
        Returns:
            :math:`\left(N_{particles}\right)` :class:`numpy.ndarray`:
                Vector of minimal RMSD values, one value per particle.

        """
        cdef:
            freud.locality.NeighborQuery nq
            freud.locality.NeighborList nlist
            freud.locality._QueryArgs qargs
            const float[:, ::1] l_query_points
            unsigned int num_query_points

        nq, nlist, qargs, l_query_points, num_query_points = \
            self._preprocess_arguments(system, neighbors=neighbors)

        motif = freud.util._convert_array(motif, shape=(None, 3))
        cdef const float[:, ::1] l_motif = motif
        cdef unsigned int nRef = l_motif.shape[0]

        self.thisptr.compute(
            nq.get_ptr(), nlist.get_ptr(), dereference(qargs.thisptr),
            <vec3[float]*>
            <vec3[float]*> &l_motif[0, 0], nRef,
            registration)

        return self


cdef class AngularSeparationNeighbor(PairCompute):
    R"""Calculates the minimum angles of separation between particles and
    references."""
    cdef freud._environment.AngularSeparationNeighbor * thisptr

    def __cinit__(self):
        self.thisptr = new freud._environment.AngularSeparationNeighbor()

    def __init__(self):
        pass

    def __dealloc__(self):
        del self.thisptr

    def compute(self, system, orientations, query_points=None,
                query_orientations=None,
                equiv_orientations=np.array([[1, 0, 0, 0]]),
                neighbors=None):
        R"""Calculates the minimum angles of separation between :code:`orientations`
        and :code:`query_orientations`, checking for underlying symmetry as encoded
        in :code:`equiv_orientations`. The result is stored in the :code:`neighbor_angles`
        class attribute.

        Args:
            system:
                Any object that is a valid argument to
                :class:`freud.locality.NeighborQuery.from_system`.
            orientations ((:math:`N_{points}`, 4) :class:`numpy.ndarray`):
                Orientations associated with system points that are used to
                calculate bonds.
            query_points ((:math:`N_{query\_points}`, 3) :class:`numpy.ndarray`, optional):
                Query points used to calculate the correlation function.  Uses
                the system's points if not provided or :code:`None` (Default
                value = :code:`None`).
            query_orientations ((:math:`N_{query\_points}`, 4) :class:`numpy.ndarray`, optional):
                Query orientations used to calculate bonds. Uses
                :code:`orientations` if not provided or :code:`None`.  (Default
                value = :code:`None`).
            equiv_orientations ((:math:`N_{equiv}`, 4) :class:`numpy.ndarray`, optional):
                The set of all equivalent quaternions that takes the point
                as it is defined to some global reference orientation.
                Important: :code:`equiv_orientations` must include both
                :math:`q` and :math:`-q`, for all included quaternions. Note
                that this calculation assumes that all points in the system
                share the same set of equivalent orientations.
                (Default value = :code:`[[1, 0, 0, 0]]`)
            neighbors (:class:`freud.locality.NeighborList` or dict, optional):
                Either a :class:`NeighborList <freud.locality.NeighborList>` of
                neighbor pairs to use in the calculation, or a dictionary of
                `query arguments
                <https://freud.readthedocs.io/en/next/querying.html>`_
                (Default value: None).
        """  # noqa: E501
        cdef:
            freud.locality.NeighborQuery nq
            freud.locality.NeighborList nlist
            freud.locality._QueryArgs qargs
            const float[:, ::1] l_query_points
            unsigned int num_query_points

        nq, nlist, qargs, l_query_points, num_query_points = \
            self._preprocess_arguments(system, query_points, neighbors)

        orientations = freud.util._convert_array(
            orientations, shape=(nq.points.shape[0], 4))
        if query_orientations is None:
            query_orientations = orientations
        else:
            query_orientations = freud.util._convert_array(
                query_orientations, shape=(query_points.shape[0], 4))

        equiv_orientations = freud.util._convert_array(
            equiv_orientations, shape=(None, 4))

        cdef const float[:, ::1] l_orientations = orientations
        cdef const float[:, ::1] l_query_orientations = query_orientations
        cdef const float[:, ::1] l_equiv_orientations = equiv_orientations

        cdef unsigned int n_equiv_orientations = l_equiv_orientations.shape[0]

        self.thisptr.compute(
            nq.get_ptr(),
            <quat[float]*> &l_orientations[0, 0],
            <vec3[float]*> &l_query_points[0, 0],
            <quat[float]*> &l_query_orientations[0, 0],
            num_query_points,
            <quat[float]*> &l_equiv_orientations[0, 0],
            n_equiv_orientations,
            nlist.get_ptr(),
            dereference(qargs.thisptr))
        return self

    @Compute._computed_property
    def angles(self):
        """:math:`\\left(N_{bonds}\\right)` :class:`numpy.ndarray`: The
        neighbor angles in radians. The angles are stored in the order of the
        neighborlist object."""
        return freud.util.make_managed_numpy_array(
            &self.thisptr.getAngles(),
            freud.util.arr_type_t.FLOAT)

    def __repr__(self):
        return "freud.environment.{cls}()".format(
            cls=type(self).__name__)

    @Compute._computed_property
    def nlist(self):
        """:class:`freud.locality.NeighborList`: The neighbor list from the
        last compute."""
        return freud.locality._nlist_from_cnlist(self.thisptr.getNList())


cdef class AngularSeparationGlobal(Compute):
    R"""Calculates the minimum angles of separation between particles and
    references."""
    cdef freud._environment.AngularSeparationGlobal * thisptr

    def __cinit__(self):
        self.thisptr = new freud._environment.AngularSeparationGlobal()

    def __init__(self):
        pass

    def __dealloc__(self):
        del self.thisptr

    def compute(self, global_orientations, orientations,
                equiv_orientations=np.array([[1, 0, 0, 0]])):
        R"""Calculates the minimum angles of separation between
        :code:`global_orientations` and :code:`orientations`, checking for
        underlying symmetry as encoded in :code:`equiv_orientations`. The
        result is stored in the :code:`global_angles` class attribute.

        Args:
            global_orientations ((:math:`N_{global}`, 4) :class:`numpy.ndarray`):
                Set of global reference orientations to calculate the order
                parameter.
            orientations ((:math:`N_{particles}`, 4) :class:`numpy.ndarray`):
                Orientations to calculate the order parameter.
            equiv_orientations ((:math:`N_{equiv}`, 4) :class:`numpy.ndarray`, optional):
                The set of all equivalent quaternions that takes the point
                as it is defined to some global reference orientation.
                Important: :code:`equiv_orientations` must include both
                :math:`q` and :math:`-q`, for all included quaternions. Note
                that this calculation assumes that all points in the system
                share the same set of equivalent orientations.
                (Default value = :code:`[[1, 0, 0, 0]]`)
        """  # noqa
        global_orientations = freud.util._convert_array(
            global_orientations, shape=(None, 4))
        orientations = freud.util._convert_array(
            orientations, shape=(None, 4))
        equiv_orientations = freud.util._convert_array(
            equiv_orientations, shape=(None, 4))

        cdef const float[:, ::1] l_global_orientations = global_orientations
        cdef const float[:, ::1] l_orientations = orientations
        cdef const float[:, ::1] l_equiv_orientations = equiv_orientations

        cdef unsigned int n_global = l_global_orientations.shape[0]
        cdef unsigned int n_points = l_orientations.shape[0]
        cdef unsigned int n_equiv_orientations = l_equiv_orientations.shape[0]

        self.thisptr.compute(
            <quat[float]*> &l_global_orientations[0, 0],
            n_global,
            <quat[float]*> &l_orientations[0, 0],
            n_points,
            <quat[float]*> &l_equiv_orientations[0, 0],
            n_equiv_orientations)
        return self

    @Compute._computed_property
    def angles(self):
        """:math:`\\left(N_{bonds}\\right)` :class:`numpy.ndarray`: The global
        angles in radians."""
        return freud.util.make_managed_numpy_array(
            &self.thisptr.getAngles(),
            freud.util.arr_type_t.FLOAT)

    def __repr__(self):
        return "freud.environment.{cls}()".format(
            cls=type(self).__name__)


cdef class LocalBondProjection(PairCompute):
    R"""Calculates the maximal projection of nearest neighbor bonds for each
    particle onto some set of reference vectors, defined in the particles'
    local reference frame.
    """
    cdef freud._environment.LocalBondProjection * thisptr

    def __cinit__(self):
        self.thisptr = new freud._environment.LocalBondProjection()

    def __init__(self):
        pass

    def __dealloc__(self):
        del self.thisptr

    @Compute._computed_property
    def nlist(self):
        """:class:`freud.locality.NeighborList`: The neighbor list from the
        last compute."""
        return freud.locality._nlist_from_cnlist(self.thisptr.getNList())

    def compute(self, system, orientations, proj_vecs,
                query_points=None, equiv_orientations=np.array([[1, 0, 0, 0]]),
                neighbors=None):
        R"""Calculates the maximal projections of nearest neighbor bonds
        (between :code:`points` and :code:`query_points`) onto the set of
        reference vectors :code:`proj_vecs`, defined in the local reference
        frames of the :code:`points` as defined by the orientations
        :code:`orientations`. This computation accounts for the underlying
        symmetries of the reference frame as encoded in :code:`equiv_orientations`.

        Args:
            system:
                Any object that is a valid argument to
                :class:`freud.locality.NeighborQuery.from_system`.
            orientations ((:math:`N_{points}`, 4) :class:`numpy.ndarray`):
                Orientations associated with system points that are used to
                calculate bonds.
            proj_vecs ((:math:`N_{vectors}`, 3) :class:`numpy.ndarray`):
                The set of reference vectors, defined in the reference
                particles' reference frame, to calculate maximal local bond
                projections onto.
            query_points ((:math:`N_{query\_points}`, 3) :class:`numpy.ndarray`, optional):
                Query points used to calculate the correlation function.  Uses
                the system's points if not provided or :code:`None` (Default
                value = :code:`None`).
                (Default value = :code:`None`).
            equiv_orientations ((:math:`N_{equiv}`, 4) :class:`numpy.ndarray`, optional):
                The set of all equivalent quaternions that takes the point
                as it is defined to some global reference orientation.
                Important: :code:`equiv_orientations` must include both
                :math:`q` and :math:`-q`, for all included quaternions. Note
                that this calculation assumes that all points in the system
                share the same set of equivalent orientations.
                (Default value = :code:`[[1, 0, 0, 0]]`)
            neighbors (:class:`freud.locality.NeighborList` or dict, optional):
                Either a :class:`NeighborList <freud.locality.NeighborList>` of
                neighbor pairs to use in the calculation, or a dictionary of
                `query arguments
                <https://freud.readthedocs.io/en/next/querying.html>`_
                (Default value: None).
        """  # noqa: E501
        cdef:
            freud.locality.NeighborQuery nq
            freud.locality.NeighborList nlist
            freud.locality._QueryArgs qargs
            const float[:, ::1] l_query_points
            unsigned int num_query_points

        nq, nlist, qargs, l_query_points, num_query_points = \
            self._preprocess_arguments(system, query_points, neighbors)

        orientations = freud.util._convert_array(
            orientations, shape=(None, 4))

        equiv_orientations = freud.util._convert_array(
            equiv_orientations, shape=(None, 4))
        proj_vecs = freud.util._convert_array(proj_vecs, shape=(None, 3))

        cdef const float[:, ::1] l_orientations = orientations
        cdef const float[:, ::1] l_equiv_orientations = equiv_orientations
        cdef const float[:, ::1] l_proj_vecs = proj_vecs

        cdef unsigned int n_equiv = l_equiv_orientations.shape[0]
        cdef unsigned int n_proj = l_proj_vecs.shape[0]

        self.thisptr.compute(
            nq.get_ptr(),
            <quat[float]*> &l_orientations[0, 0],
            <vec3[float]*> &l_query_points[0, 0], num_query_points,
            <vec3[float]*> &l_proj_vecs[0, 0], n_proj,
            <quat[float]*> &l_equiv_orientations[0, 0], n_equiv,
            nlist.get_ptr(), dereference(qargs.thisptr))
        return self

    @Compute._computed_property
    def projections(self):
        """(:math:`\\left(N_{reference}, N_{neighbors}, N_{projection_vecs}
        \\right)` :class:`numpy.ndarray`: The projection of each bond between
        reference particles and their neighbors onto each of the projection
        vectors."""
        return freud.util.make_managed_numpy_array(
            &self.thisptr.getProjections(),
            freud.util.arr_type_t.FLOAT)

    @Compute._computed_property
    def normed_projections(self):
        """(:math:`\\left(N_{reference}, N_{neighbors}, N_{projection\\_vecs} \\right)` :class:`numpy.ndarray`:
        The projection of each bond between reference particles and their
        neighbors onto each of the projection vectors, normalized by the length
        of the bond."""  # noqa: E501
        return freud.util.make_managed_numpy_array(
            &self.thisptr.getNormedProjections(),
            freud.util.arr_type_t.FLOAT)

    def __repr__(self):
        return ("freud.environment.{cls}()").format(cls=type(self).__name__)<|MERGE_RESOLUTION|>--- conflicted
+++ resolved
@@ -646,14 +646,10 @@
         self.thisptr = self.matchptr = \
             new freud._environment.EnvironmentMotifMatch()
 
-<<<<<<< HEAD
-    def compute(self, system, motif, threshold, neighbors=None,
-=======
     def __init__(self):
         pass
 
-    def compute(self, neighbor_query, motif, threshold, neighbors=None,
->>>>>>> 6fb2d3ba
+    def compute(self, system, motif, threshold, neighbors=None,
                 registration=False):
         R"""Determine clusters of particles that match the motif provided by
         motif.
