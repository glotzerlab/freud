# Copyright (c) 2010-2019 The Regents of the University of Michigan
# This file is from the freud project, released under the BSD 3-Clause License.

R"""
The :class:`freud.environment` module contains functions which characterize the
local environments of particles in the system. These methods use the positions
and orientations of particles in the local neighborhood of a given particle to
characterize the particle environment.
"""

import freud.common
import numpy as np
import warnings
import freud.locality

from freud.common cimport Compute
<<<<<<< HEAD
from freud.locality cimport PairCompute
=======
from freud.locality cimport PairCompute, SpatialHistogram
>>>>>>> 30acc390
from freud.util cimport vec3, quat
from libcpp.vector cimport vector
from libcpp.map cimport map
from cython.operator cimport dereference
cimport freud.box
cimport freud._environment
cimport freud.locality
cimport freud.util

cimport numpy as np

# numpy must be initialized. When using numpy from C or Cython you must
# _always_ do that, or you will have segfaults
np.import_array()


cdef class BondOrder(SpatialHistogram):
    R"""Compute the bond orientational order diagram for the system of
    particles.

    The bond orientational order diagram (BOOD) is a way of studying the
    average local environments experienced by particles. In a BOOD, a particle
    and its nearest neighbors (determined by either a prespecified number of
    neighbors or simply a cutoff distance) are treated as connected by a bond
    joining their centers. All of the bonds in the system are then binned by
    their azimuthal (:math:`\theta`) and polar (:math:`\phi`) angles to
    indicate the location of a particle's neighbors relative to itself. The
    distance between the particle and its neighbor is only important when
    determining whether it is counted as a neighbor, but is not part of the
    BOOD; as such, the BOOD can be viewed as a projection of all bonds onto the
    unit sphere. The resulting 2D histogram provides insight into how particles
    are situated relative to one-another in a system.

    This class provides access to the classical BOOD as well as a few useful
    variants. These variants can be accessed *via* the :code:`mode` arguments
    to the :meth:`~BondOrder.compute` or :meth:`~BondOrder.accumulate`
    methods. Available modes of calculation are:

    * :code:`'bod'` (Bond Order Diagram, *default*):
      This mode constructs the default BOOD, which is the 2D histogram
      containing the number of bonds formed through each azimuthal
      :math:`\left( \theta \right)` and polar :math:`\left( \phi \right)`
      angle.

    * :code:`'lbod'` (Local Bond Order Diagram):
      In this mode, a particle's neighbors are rotated into the local frame of
      the particle before the BOOD is calculated, *i.e.* the directions of
      bonds are determined relative to the orientation of the particle rather
      than relative to the global reference frame. An example of when this mode
      would be useful is when a system is composed of multiple grains of the
      same crystal; the normal BOOD would show twice as many peaks as expected,
      but using this mode, the bonds would be superimposed.

    * :code:`'obcd'` (Orientation Bond Correlation Diagram):
      This mode aims to quantify the degree of orientational as well as
      translational ordering. As a first step, the rotation that would align a
      particle's neighbor with the particle is calculated. Then, the neighbor
      is rotated **around the central particle** by that amount, which actually
      changes the direction of the bond. One example of how this mode could be
      useful is in identifying plastic crystals, which exhibit translational
      but not orientational ordering. Normally, the BOOD for a plastic crystal
      would exhibit clear structure since there is translational order, but
      with this mode, the neighbor positions would actually be modified,
      resulting in an isotropic (disordered) BOOD.

    * :code:`'oocd'` (Orientation Orientation Correlation Diagram):
      This mode is substantially different from the other modes. Rather than
      compute the histogram of neighbor bonds, this mode instead computes a
      histogram of the directors of neighboring particles, where the director
      is defined as the basis vector :math:`\hat{z}` rotated by the neighbor's
      quaternion. The directors are then rotated into the central particle's
      reference frame. This mode provides insight into the local orientational
      environment of particles, indicating, on average, how a particle's
      neighbors are oriented.

    Args:
        bins (unsigned int or sequence of length 2):
            If an unsigned int, the number of bins in :math:`\theta` and
            :math:`\phi`. If a sequence of two integers, interpreted as
            :code:`(num_bins_theta, num_bins_phi)`.
        mode (str, optional):
            Mode to calculate bond order. Options are :code:`'bod'`,
            :code:`'lbod'`, :code:`'obcd'`, or :code:`'oocd'`
            (Default value = :code:`'bod'`).

    Attributes:
        bond_order (:math:`\left(N_{\phi}, N_{\theta} \right)` :class:`numpy.ndarray`):
            Bond order.
        box (:class:`freud.box.Box`):
            Box used in the calculation.
        theta (:math:`\left(N_{\theta} \right)` :class:`numpy.ndarray`):
            The values of bin centers for :math:`\theta`.
        phi (:math:`\left(N_{\phi} \right)` :class:`numpy.ndarray`):
            The values of bin centers for :math:`\phi`.
        n_bins_theta (unsigned int):
            The number of bins in the :math:`\theta` dimension.
        n_bins_phi (unsigned int):
            The number of bins in the :math:`\phi` dimension.

    """  # noqa: E501
    cdef freud._environment.BondOrder * thisptr

    known_modes = {'bod': freud._environment.bod,
                   'lbod': freud._environment.lbod,
                   'obcd': freud._environment.obcd,
                   'oocd': freud._environment.oocd}

    def __cinit__(self, bins, str mode="bod"):
        try:
            n_bins_theta, n_bins_phi = bins
        except TypeError:
            n_bins_theta = n_bins_phi = bins

        cdef freud._environment.BondOrderMode l_mode
        try:
            l_mode = self.known_modes[mode]
        except KeyError:
            raise ValueError(
                'Unknown BondOrder mode: {}'.format(mode))

        self.thisptr = self.histptr = new freud._environment.BondOrder(
            n_bins_theta, n_bins_phi, l_mode)

    def __dealloc__(self):
        del self.thisptr

    @property
    def default_query_args(self):
        raise NotImplementedError('No default query arguments for BondOrder.')

    @Compute._compute()
    def accumulate(self, box, points, orientations, query_points=None,
                   query_orientations=None, neighbors=None):
        R"""Calculates the correlation function and adds to the current
        histogram.

        Args:
            box (:class:`freud.box.Box`):
                Simulation box.
            points ((:math:`N_{points}`, 3) :class:`numpy.ndarray`):
                Reference points used to calculate bonds.
            orientations ((:math:`N_{points}`, 4) :class:`numpy.ndarray`):
                Reference orientations used to calculate bonds.
            query_points ((:math:`N_{query_points}`, 3) :class:`numpy.ndarray`, optional):
                Points used to calculate bonds. Uses :code:`points` if not
                provided or :code:`None`.
                (Default value = :code:`None`).
            query_orientations ((:math:`N_{query_points}`, 4) :class:`numpy.ndarray`, optional):
                Orientations used to calculate bonds. Uses
                :code:`orientations` if not provided or :code:`None`.
                (Default value = :code:`None`).
            nlist (:class:`freud.locality.NeighborList`, optional):
                NeighborList to use to find bonds (Default value =
                :code:`None`).
        """  # noqa: E501
        cdef:
            freud.box.Box b
            freud.locality.NeighborQuery nq
            freud.locality.NlistptrWrapper nlistptr
            freud.locality._QueryArgs qargs
            const float[:, ::1] l_query_points
            unsigned int num_query_points

        b, nq, nlistptr, qargs, l_query_points, num_query_points = \
            self.preprocess_arguments(box, points, query_points, neighbors)
        if query_orientations is None:
            query_orientations = orientations

        orientations = freud.common.convert_array(
            orientations, shape=(nq.points.shape[0], 4))
        query_orientations = freud.common.convert_array(
            query_orientations, shape=(num_query_points, 4))

        cdef const float[:, ::1] l_orientations = orientations
        cdef const float[:, ::1] l_query_orientations = query_orientations

        self.thisptr.accumulate(
            nq.get_ptr(),
            <quat[float]*> &l_orientations[0, 0],
            <vec3[float]*> &l_query_points[0, 0],
            <quat[float]*> &l_query_orientations[0, 0],
            num_query_points,
            nlistptr.get_ptr(), dereference(qargs.thisptr))
        return self

    @Compute._computed_property()
    def bond_order(self):
        return freud.util.make_managed_numpy_array(
            &self.thisptr.getBondOrder(),
            freud.util.arr_type_t.FLOAT)

    @Compute._computed_property()
    def box(self):
        return freud.box.BoxFromCPP(self.thisptr.getBox())

    @Compute._reset
    def reset(self):
        R"""Resets the values of the bond order in memory."""
        self.thisptr.reset()

    @Compute._compute()
    def compute(self, box, points, orientations, query_points=None,
                query_orientations=None, neighbors=None):
        R"""Calculates the bond order histogram. Will overwrite the current
        histogram.

        Args:
            box (:class:`freud.box.Box`):
                Simulation box.
            points ((:math:`N_{points}`, 3) :class:`numpy.ndarray`):
                Reference points used to calculate bonds.
            orientations ((:math:`N_{points}`, 4) :class:`numpy.ndarray`):
                Reference orientations used to calculate bonds.
            query_points ((:math:`N_{query_points}`, 3) :class:`numpy.ndarray`, optional):
                query_points used to calculate bonds. Uses :code:`points` if not
                provided or :code:`None`.
                (Default value = :code:`None`).
            query_orientations ((:math:`N_{query_points}`, 4) :class:`numpy.ndarray`, optional):
                Orientations used to calculate bonds. Uses
                :code:`orientations` if not provided or :code:`None`.
                (Default value = :code:`None`).
            nlist (:class:`freud.locality.NeighborList`, optional):
                NeighborList to use to find bonds (Default value =
                :code:`None`).
        """  # noqa: E501
        self.reset()
        self.accumulate(box, points, orientations,
                        query_points, query_orientations, neighbors)
        return self

    def __repr__(self):
        return ("freud.environment.{cls}(bins=({bins}), mode='{mode}')".format(
            cls=type(self).__name__,
            bins=', '.join([str(b) for b in self.nbins]),
            mode=self.mode))

    @property
    def mode(self):
        mode = self.thisptr.getMode()
        for key, value in self.known_modes.items():
            if value == mode:
                return key


cdef class LocalDescriptors(PairCompute):
    R"""Compute a set of descriptors (a numerical "fingerprint") of a particle's
    local environment.

    The resulting spherical harmonic array will be a complex-valued
    array of shape `(num_bonds, num_sphs)`. Spherical harmonic
    calculation can be restricted to some number of nearest neighbors
    through the `num_neighbors` argument; if a particle has more bonds
    than this number, the last one or more rows of bond spherical
    harmonics for each particle will not be set.

    Args:
        l_max (unsigned int):
            Maximum spherical harmonic :math:`l` to consider.
        negative_m (bool, optional):
            True if we should also calculate :math:`Y_{lm}` for negative
            :math:`m`. (Default value = :code:`True`)
        mode (str, optional):
            Orientation mode to use for environments, either
            :code:`'neighborhood'` to use the orientation of the local
            neighborhood, :code:`'particle_local'` to use the given
            particle orientations, or :code:`'global'` to not rotate
            environments (Default value = :code:`'neighborhood'`).

    Attributes:
        sph (:math:`\left(N_{bonds}, \text{SphWidth} \right)` :class:`numpy.ndarray`):
            A reference to the last computed spherical harmonic array.
        num_sphs (unsigned int):
            The last number of spherical harmonics computed. This is equal to
            the number of bonds in the last computation, which is at most the
            number of `points` multiplied by the lower of the `num_neighbors`
            arguments passed to the last compute call or the constructor (it
            may be less if there are not enough neighbors for every particle).
        l_max (unsigned int):
            The maximum spherical harmonic :math:`l` to calculate for.
        r_max (float):
            The cutoff radius.
        nlist (:class:`freud.locality.NeighborList`):
            The neighbor list from the last compute, which is generated if not
            provided as the :code:`neighbors` argument.
    """  # noqa: E501
    cdef freud._environment.LocalDescriptors * thisptr

    known_modes = {'neighborhood': freud._environment.LocalNeighborhood,
                   'global': freud._environment.Global,
                   'particle_local': freud._environment.ParticleLocal}

    def __cinit__(self, l_max, negative_m=True, mode='neighborhood'):
        cdef freud._environment.LocalDescriptorOrientation l_mode
        try:
            l_mode = self.known_modes[mode]
        except KeyError:
            raise ValueError(
                'Unknown LocalDescriptors orientation mode: {}'.format(mode))

        self.thisptr = new freud._environment.LocalDescriptors(
            l_max, negative_m, l_mode)

    def __dealloc__(self):
        del self.thisptr

    @Compute._compute()
    def compute(self, box, points, query_points=None, orientations=None,
                neighbors=None):
        R"""Calculates the local descriptors of bonds from a set of source
        points to a set of destination points.

        Args:
            box (:class:`freud.box.Box`):
                Simulation box.
            num_neighbors (unsigned int):
                Number of nearest neighbors to compute with or to limit to, if the
                neighbor list is precomputed.
            points ((:math:`N_{points}`, 3) :class:`numpy.ndarray`):
                Source points to calculate the order parameter.
            query_points ((:math:`N_{query_points}`, 3) :class:`numpy.ndarray`, optional):
                Destination points to calculate the order parameter
                (Default value = :code:`None`).
            orientations ((:math:`N_{points}`, 4) :class:`numpy.ndarray`, optional):
                Orientation of each point (Default value = :code:`None`).
            nlist (:class:`freud.locality.NeighborList`, optional):
                NeighborList to use to find bonds (Default value = :code:`None`).
        """  # noqa: E501
        cdef:
            freud.box.Box b
            freud.locality.NeighborQuery nq
            freud.locality.NlistptrWrapper nlistptr
            freud.locality._QueryArgs qargs
            const float[:, ::1] l_query_points
            unsigned int num_query_points

        b, nq, nlistptr, qargs, l_query_points, num_query_points = \
            self.preprocess_arguments(box, points, query_points, neighbors)

        # The l_orientations_ptr is only used for 'particle_local' mode.
        cdef const float[:, ::1] l_orientations
        cdef quat[float] *l_orientations_ptr = NULL
        if self.mode == 'particle_local':
            if orientations is None:
                raise RuntimeError(
                    ('Orientations must be given to orient LocalDescriptors '
                        'with particles\' orientations'))

            orientations = freud.common.convert_array(
                orientations, shape=(points.shape[0], 4))

            l_orientations = orientations
            l_orientations_ptr = <quat[float]*> &l_orientations[0, 0]

        self.thisptr.compute(
            nq.get_ptr(),
            <vec3[float]*> &l_query_points[0, 0], num_query_points,
            l_orientations_ptr,
            nlistptr.get_ptr(), dereference(qargs.thisptr))
        return self

    @Compute._computed_property()
    def nlist(self):
        return freud.locality.nlist_from_cnlist(self.thisptr.getNList())

    @Compute._computed_property()
    def sph(self):
        return freud.util.make_managed_numpy_array(
            &self.thisptr.getSph(),
            freud.util.arr_type_t.COMPLEX_FLOAT)

    @Compute._computed_property()
    def num_sphs(self):
        return self.thisptr.getNSphs()

    @property
    def l_max(self):
        return self.thisptr.getLMax()

    @property
    def negative_m(self):
        return self.thisptr.getNegativeM()

    @property
    def mode(self):
        mode = self.thisptr.getMode()
        for key, value in self.known_modes.items():
            if value == mode:
                return key

    def __repr__(self):
        return ("freud.environment.{cls}(l_max={l_max}, "
                "negative_m={negative_m}, mode='{mode}')").format(
                    cls=type(self).__name__, l_max=self.l_max,
                    negative_m=self.negative_m, mode=self.mode)


cdef class MatchEnv(Compute):
    R"""Clusters particles according to whether their local environments match
    or not, according to various shape matching metrics.

    Args:
        box (:class:`freud.box.Box`):
            Simulation box.
        r_max (float):
            Cutoff radius for cell list and clustering algorithm. Values near
            the first minimum of the RDF are recommended.
        num_neighbors (unsigned int):
            Number of nearest neighbors taken to define the local environment
            of any given particle.

    Attributes:
        tot_environment (:math:`\left(N_{particles}, N_{neighbors}, 3\right)` :class:`numpy.ndarray`):
            All environments for all particles.
        num_particles (unsigned int):
            The number of particles.
        num_clusters (unsigned int):
            The number of clusters.
        clusters (:math:`\left(N_{particles}\right)` :class:`numpy.ndarray`):
            The per-particle index indicating cluster membership.
    """  # noqa: E501
    cdef freud._environment.MatchEnv * thisptr
    cdef r_max
    cdef num_neighbors
    cdef m_box

    def __cinit__(self, box, r_max, num_neighbors):
        cdef freud.box.Box b = freud.common.convert_box(box)

        self.thisptr = new freud._environment.MatchEnv(
            dereference(b.thisptr), r_max, num_neighbors)

        self.r_max = r_max
        self.num_neighbors = num_neighbors
        self.m_box = box

    def __dealloc__(self):
        del self.thisptr

    @Compute._compute()
    def cluster(self, points, threshold, hard_r=False, registration=False,
                global_search=False, env_nlist=None, nlist=None):
        R"""Determine clusters of particles with matching environments.

        Args:
            points ((:math:`N_{particles}`, 3) :class:`numpy.ndarray`):
                Destination points to calculate the order parameter.
            threshold (float):
                Maximum magnitude of the vector difference between two vectors,
                below which they are "matching."
            hard_r (bool):
                If True, exclude all particles that fall beyond the threshold
                of :code:`r_max` from the environment.
            registration (bool, optional):
                If True, first use brute force registration to orient one set
                of environment vectors with respect to the other set such that
                it minimizes the RMSD between the two sets.
                (Default value = :code:`False`)
            global_search (bool, optional):
                If True, do an exhaustive search wherein the environments of
                every single pair of particles in the simulation are compared.
                If False, only compare the environments of neighboring
                particles. (Default value = :code:`False`)
            env_nlist (:class:`freud.locality.NeighborList`, optional):
                NeighborList to use to find the environment of every particle
                (Default value = :code:`None`).
            nlist (:class:`freud.locality.NeighborList`, optional):
                NeighborList to use to find neighbors of every particle, to
                compare environments (Default value = :code:`None`).
        """
        points = freud.common.convert_array(points, shape=(None, 3))

        cdef const float[:, ::1] l_points = points
        cdef unsigned int nP = l_points.shape[0]

        cdef freud.locality.NeighborList nlist_
        cdef freud.locality.NeighborList env_nlist_
        if hard_r:
            nlist_ = freud.locality.make_default_nlist(
                self.m_box, points, None, dict(r_max=self.r_max), nlist)

            env_nlist_ = freud.locality.make_default_nlist(
                self.m_box, points, None, dict(r_max=self.r_max), env_nlist)
        else:
            nlist_ = freud.locality.make_default_nlist(
                self.m_box, points, None,
                dict(num_neighbors=self.num_neighbors, r_guess=self.r_max),
                nlist)

            env_nlist_ = freud.locality.make_default_nlist(
                self.m_box, points, None,
                dict(num_neighbors=self.num_neighbors, r_guess=self.r_max),
                env_nlist)

        self.thisptr.cluster(
            env_nlist_.get_ptr(), nlist_.get_ptr(),
            <vec3[float]*> &l_points[0, 0], nP, threshold,
            registration, global_search)
        return self

    @Compute._compute()
    def matchMotif(self, points, ref_points, threshold, registration=False,
                   nlist=None):
        R"""Determine clusters of particles that match the motif provided by
        ref_points.

        Args:
            ref_points ((:math:`N_{particles}`, 3) :class:`numpy.ndarray`):
                Vectors that make up the motif against which we are matching.
            points ((:math:`N_{particles}`, 3) :class:`numpy.ndarray`):
                Particle positions.
            threshold (float):
                Maximum magnitude of the vector difference between two vectors,
                below which they are considered "matching."
            registration (bool, optional):
                If True, first use brute force registration to orient one set
                of environment vectors with respect to the other set such that
                it minimizes the RMSD between the two sets
                (Default value = False).
            nlist (:class:`freud.locality.NeighborList`, optional):
                NeighborList to use to find bonds (Default value =
                :code:`None`).
        """
        points = freud.common.convert_array(points, shape=(None, 3))
        ref_points = freud.common.convert_array(ref_points, shape=(None, 3))

        cdef np.ndarray[float, ndim=1] l_points = np.ascontiguousarray(
            points.flatten())
        cdef np.ndarray[float, ndim=1] l_ref_points = np.ascontiguousarray(
            ref_points.flatten())
        cdef unsigned int nP = l_points.shape[0]
        cdef unsigned int nRef = l_ref_points.shape[0]

        cdef freud.locality.NeighborList nlist_
        nlist_ = freud.locality.make_default_nlist(
            self.m_box, points, None,
            dict(num_neighbors=self.num_neighbors, r_guess=self.r_max), nlist)

        self.thisptr.matchMotif(
            nlist_.get_ptr(), <vec3[float]*> &l_points[0], nP,
            <vec3[float]*> &l_ref_points[0], nRef, threshold,
            registration)

    @Compute._compute()
    def minRMSDMotif(self, ref_points, points, registration=False, nlist=None):
        R"""Rotate (if registration=True) and permute the environments of all
        particles to minimize their RMSD with respect to the motif provided by
        ref_points.

        Args:
            ref_points ((:math:`N_{particles}`, 3) :class:`numpy.ndarray`):
                Vectors that make up the motif against which we are matching.
            points ((:math:`N_{particles}`, 3) :class:`numpy.ndarray`):
                Particle positions.
            registration (bool, optional):
                If True, first use brute force registration to orient one set
                of environment vectors with respect to the other set such that
                it minimizes the RMSD between the two sets
                (Default value = :code:`False`).
            nlist (:class:`freud.locality.NeighborList`, optional):
                NeighborList to use to find bonds (Default value =
                :code:`None`).
        Returns:
            :math:`\left(N_{particles}\right)` :class:`numpy.ndarray`:
                Vector of minimal RMSD values, one value per particle.

        """
        points = freud.common.convert_array(points, shape=(None, 3))
        ref_points = freud.common.convert_array(ref_points, shape=(None, 3))

        cdef np.ndarray[float, ndim=1] l_points = np.ascontiguousarray(
            points.flatten())
        cdef np.ndarray[float, ndim=1] l_ref_points = np.ascontiguousarray(
            ref_points.flatten())
        cdef unsigned int nP = l_points.shape[0]
        cdef unsigned int nRef = l_ref_points.shape[0]

        cdef freud.locality.NeighborList nlist_
        nlist_ = freud.locality.make_default_nlist(
            self.m_box, points, None,
            dict(num_neighbors=self.num_neighbors, r_guess=self.r_max), nlist)

        cdef vector[float] min_rmsd_vec = self.thisptr.minRMSDMotif(
            nlist_.get_ptr(), <vec3[float]*> &l_points[0], nP,
            <vec3[float]*> &l_ref_points[0], nRef, registration)

        return min_rmsd_vec

    def isSimilar(self, ref_points, points,
                  threshold, registration=False):
        R"""Test if the motif provided by ref_points is similar to the motif
        provided by points.

        Args:
            ref_points ((:math:`N_{particles}`, 3) :class:`numpy.ndarray`):
                Vectors that make up motif 1.
            points ((:math:`N_{particles}`, 3) :class:`numpy.ndarray`):
                Vectors that make up motif 2.
            threshold (float):
                Maximum magnitude of the vector difference between two vectors,
                below which they are considered "matching."
            registration (bool, optional):
                If True, first use brute force registration to orient one set
                of environment vectors with respect to the other set such that
                it minimizes the RMSD between the two sets
                (Default value = :code:`False`).

        Returns:
            tuple ((:math:`\left(N_{particles}, 3\right)` :class:`numpy.ndarray`), map[int, int]):
                A doublet that gives the rotated (or not) set of
                :code:`points`, and the mapping between the vectors of
                :code:`ref_points` and :code:`points` that will make them
                correspond to each other. Empty if they do not correspond to
                each other.
        """  # noqa: E501
        ref_points = freud.common.convert_array(ref_points, shape=(None, 3))
        points = freud.common.convert_array(points, shape=(None, 3))

        cdef const float[:, ::1] l_ref_points = ref_points
        cdef const float[:, ::1] l_points = points
        cdef unsigned int nRef1 = l_ref_points.shape[0]
        cdef unsigned int nRef2 = l_points.shape[0]
        cdef float threshold_sq = threshold*threshold

        if nRef1 != nRef2:
            raise ValueError(
                ("The number of vectors in ref_points must MATCH"
                 "the number of vectors in points"))

        cdef map[unsigned int, unsigned int] vec_map = self.thisptr.isSimilar(
            <vec3[float]*> &l_ref_points[0, 0],
            <vec3[float]*> &l_points[0, 0],
            nRef1, threshold_sq, registration)
        return [np.asarray(l_points), vec_map]

    def minimizeRMSD(self, ref_points, points, registration=False):
        R"""Get the somewhat-optimal RMSD between the set of vectors ref_points
        and the set of vectors points.

        Args:
            ref_points ((:math:`N_{particles}`, 3) :class:`numpy.ndarray`):
                Vectors that make up motif 1.
            points ((:math:`N_{particles}`, 3) :class:`numpy.ndarray`):
                Vectors that make up motif 2.
            registration (bool, optional):
                If true, first use brute force registration to orient one set
                of environment vectors with respect to the other set such that
                it minimizes the RMSD between the two sets
                (Default value = :code:`False`).

        Returns:
            tuple (float, (:math:`\left(N_{particles}, 3\right)` :class:`numpy.ndarray`), map[int, int]):
                A triplet that gives the associated min_rmsd, rotated (or not)
                set of points, and the mapping between the vectors of
                ref_points and points that somewhat minimizes the RMSD.
        """  # noqa: E501
        ref_points = freud.common.convert_array(ref_points, shape=(None, 3))
        points = freud.common.convert_array(points, shape=(None, 3))

        cdef const float[:, ::1] l_ref_points = ref_points
        cdef const float[:, ::1] l_points = points
        cdef unsigned int nRef1 = l_ref_points.shape[0]
        cdef unsigned int nRef2 = l_points.shape[0]

        if nRef1 != nRef2:
            raise ValueError(
                ("The number of vectors in ref_points must MATCH"
                 "the number of vectors in points"))

        cdef float min_rmsd = -1
        cdef map[unsigned int, unsigned int] results_map = \
            self.thisptr.minimizeRMSD(
                <vec3[float]*> &l_ref_points[0, 0],
                <vec3[float]*> &l_points[0, 0],
                nRef1, min_rmsd, registration)
        return [min_rmsd, np.asarray(l_points), results_map]

    @Compute._computed_property()
    def clusters(self):
        return freud.util.make_managed_numpy_array(
            &self.thisptr.getClusters(),
            freud.util.arr_type_t.UNSIGNED_INT)

    @Compute._computed_method()
    def getEnvironment(self, i):
        R"""Returns the set of vectors defining the environment indexed by i.

        Args:
            i (unsigned int): Environment index.

        Returns:
            :math:`\left(N_{neighbors}, 3\right)` :class:`numpy.ndarray`:
            The array of vectors.
        """
        env = self.thisptr.getEnvironment(i)
        return np.asarray([[p.x, p.y, p.z] for p in env])

    @Compute._computed_property()
    def tot_environment(self):
        return freud.util.make_managed_numpy_array(
            &self.thisptr.getTotEnvironment(),
            freud.util.arr_type_t.FLOAT, 3)

    @Compute._computed_property()
    def num_particles(self):
        return self.thisptr.getNP()

    @Compute._computed_property()
    def num_clusters(self):
        return self.thisptr.getNumClusters()

    def __repr__(self):
        return ("freud.environment.{cls}(box={box}, "
                "r_max={r_max}, num_neighbors={num_neighbors})").format(
                    cls=type(self).__name__, box=self.m_box.__repr__(),
                    r_max=self.r_max, num_neighbors=self.num_neighbors)

    @Compute._computed_method()
    def plot(self, ax=None):
        """Plot cluster distribution.

        Args:
            ax (:class:`matplotlib.axes.Axes`, optional): Axis to plot on. If
                :code:`None`, make a new figure and axis.
                (Default value = :code:`None`)

        Returns:
            (:class:`matplotlib.axes.Axes`): Axis with the plot.
        """
        import freud.plot
        try:
            values, counts = np.unique(self.clusters, return_counts=True)
        except ValueError:
            return None
        else:
            return freud.plot.clusters_plot(
                values, counts, num_clusters_to_plot=10, ax=ax)

    def _repr_png_(self):
        import freud.plot
        try:
            return freud.plot.ax_to_bytes(self.plot())
        except AttributeError:
            return None


cdef class AngularSeparationNeighbor(PairCompute):
    R"""Calculates the minimum angles of separation between particles and
    references.

    Attributes:
        nlist (:class:`freud.locality.NeighborList`):
            The neighbor list from the last compute, which is generated if not
            provided as the :code:`neighbors` argument.
        angles (:math:`\left(N_{bonds}\right)` :class:`numpy.ndarray`):
            The neighbor angles in radians. The angles are stored in the order
            of the neighborlist object.
    """  # noqa: E501
    cdef freud._environment.AngularSeparationNeighbor * thisptr

    def __cinit__(self):
        self.thisptr = new freud._environment.AngularSeparationNeighbor()

    def __dealloc__(self):
        del self.thisptr

    @Compute._compute()
    def compute(self, box, points, orientations, query_points=None,
                query_orientations=None,
                equiv_orientations=np.array([[1, 0, 0, 0]]),
                neighbors=None):
        R"""Calculates the minimum angles of separation between :code:`orientations`
        and :code:`query_orientations`, checking for underlying symmetry as encoded
        in :code:`equiv_orientations`. The result is stored in the :code:`neighbor_angles`
        class attribute.

        Args:
            box (:class:`freud.box.Box`):
                Simulation box.
            points ((:math:`N_{particles}`, 3) :class:`numpy.ndarray`):
                Reference points used to calculate the order parameter.
            orientations ((:math:`N_{particles}`, 4) :class:`numpy.ndarray`):
                Reference orientations used to calculate the order parameter.
            query_points ((:math:`N_{query_points}`, 3) :class:`numpy.ndarray`):
                Points used to calculate the order parameter. Uses :code:`points`
                if not provided or :code:`None`.
            query_orientations ((:math:`N_{query_points}`, 4) :class:`numpy.ndarray`):
                query_orientations used to calculate the order parameter. Uses :code:`orientations`
                if not provided or :code:`None`.
            equiv_orientations ((:math:`N_{particles}`, 4) :class:`numpy.ndarray`, optional):
                The set of all equivalent quaternions that takes the particle
                as it is defined to some global reference orientation.
                Important: :code:`equiv_orientations` must include both :math:`q` and
                :math:`-q`, for all included quaternions.
                (Default value = :code:`[[1, 0, 0, 0]]`)
            nlist (:class:`freud.locality.NeighborList`, optional):
                NeighborList to use to find bonds (Default value =
                :code:`None`).
        """  # noqa: E501
        cdef:
            freud.box.Box b
            freud.locality.NeighborQuery nq
            freud.locality.NlistptrWrapper nlistptr
            freud.locality._QueryArgs qargs
            const float[:, ::1] l_query_points
            unsigned int num_query_points

        b, nq, nlistptr, qargs, l_query_points, num_query_points = \
            self.preprocess_arguments(box, points, query_points, neighbors)

        orientations = freud.common.convert_array(
            orientations, shape=(points.shape[0], 4))
        if query_orientations is None:
            query_orientations = orientations
        else:
            query_orientations = freud.common.convert_array(
                query_orientations, shape=(query_points.shape[0], 4))

        equiv_orientations = freud.common.convert_array(
            equiv_orientations, shape=(None, 4))

        cdef const float[:, ::1] l_orientations = orientations
        cdef const float[:, ::1] l_query_orientations = query_orientations
        cdef const float[:, ::1] l_equiv_orientations = equiv_orientations

        cdef unsigned int n_equiv_orientations = l_equiv_orientations.shape[0]

        self.thisptr.compute(
            nq.get_ptr(),
            <quat[float]*> &l_orientations[0, 0],
            <vec3[float]*> &l_query_points[0, 0],
            <quat[float]*> &l_query_orientations[0, 0],
            num_query_points,
            <quat[float]*> &l_equiv_orientations[0, 0],
            n_equiv_orientations,
            nlistptr.get_ptr(),
            dereference(qargs.thisptr))
        return self

    @Compute._computed_property()
    def angles(self):
        return freud.util.make_managed_numpy_array(
            &self.thisptr.getAngles(),
            freud.util.arr_type_t.FLOAT)

    def __repr__(self):
        return "freud.environment.{cls}()".format(
            cls=type(self).__name__)

    @Compute._computed_property()
    def nlist(self):
        return freud.locality.nlist_from_cnlist(self.thisptr.getNList())


cdef class AngularSeparationGlobal(Compute):
    R"""Calculates the minimum angles of separation between particles and
    references.

    Attributes:
        angles (:math:`\left(N_{bonds}\right)` :class:`numpy.ndarray`):
            The global angles in radians.
    """  # noqa: E501
    cdef freud._environment.AngularSeparationGlobal * thisptr

    def __cinit__(self):
        self.thisptr = new freud._environment.AngularSeparationGlobal()

    def __dealloc__(self):
        del self.thisptr

    @Compute._compute()
    def compute(self, global_orientations,
                orientations, equiv_orientations):
        R"""Calculates the minimum angles of separation between
        :code:`global_orientations` and :code:`orientations`, checking for underlying symmetry as
        encoded in :code:`equiv_orientations`. The result is stored in the
        :code:`global_angles` class attribute.

        Args:
            global_orientations ((:math:`N_{particles}`, 4) :class:`numpy.ndarray`):
                Reference orientations to calculate the order parameter.
            orientations ((:math:`N_{particles}`, 4) :class:`numpy.ndarray`):
                Orientations to calculate the order parameter.
            equiv_orientations ((:math:`N_{particles}`, 4) :class:`numpy.ndarray`):
                The set of all equivalent quaternions that takes the particle
                as it is defined to some global reference orientation.
                Important: :code:`equiv_orientations` must include both :math:`q` and
                :math:`-q`, for all included quaternions.
        """  # noqa
        global_orientations = freud.common.convert_array(
            global_orientations, shape=(None, 4))
        orientations = freud.common.convert_array(
            orientations, shape=(None, 4))
        equiv_orientations = freud.common.convert_array(
            equiv_orientations, shape=(None, 4))

        cdef const float[:, ::1] l_global_orientations = global_orientations
        cdef const float[:, ::1] l_orientations = orientations
        cdef const float[:, ::1] l_equiv_orientations = equiv_orientations

        cdef unsigned int n_global = l_global_orientations.shape[0]
        cdef unsigned int n_points = l_orientations.shape[0]
        cdef unsigned int n_equiv_orientations = l_equiv_orientations.shape[0]

        self.thisptr.compute(
            <quat[float]*> &l_global_orientations[0, 0],
            n_global,
            <quat[float]*> &l_orientations[0, 0],
            n_points,
            <quat[float]*> &l_equiv_orientations[0, 0],
            n_equiv_orientations)
        return self

    @Compute._computed_property()
    def angles(self):
        return freud.util.make_managed_numpy_array(
            &self.thisptr.getAngles(),
            freud.util.arr_type_t.FLOAT)

    def __repr__(self):
        return "freud.environment.{cls}()".format(
            cls=type(self).__name__)


cdef class LocalBondProjection(PairCompute):
    R"""Calculates the maximal projection of nearest neighbor bonds for each
    particle onto some set of reference vectors, defined in the particles'
    local reference frame.

    Attributes:
        projections ((:math:`\left(N_{reference}, N_{neighbors}, N_{projection\_vecs} \right)` :class:`numpy.ndarray`):
            The projection of each bond between reference particles and their
            neighbors onto each of the projection vectors.
        normed_projections ((:math:`\left(N_{reference}, N_{neighbors}, N_{projection\_vecs} \right)` :class:`numpy.ndarray`)
            The projection of each bond between reference particles and their
            neighbors onto each of the projection vectors, normalized by the
            length of the bond.
        nlist (:class:`freud.locality.NeighborList`):
            The neighbor list from the last compute, which is generated if not
            provided as the :code:`neighbors` argument.
    """  # noqa: E501
    cdef freud._environment.LocalBondProjection * thisptr

    def __cinit__(self):
        self.thisptr = new freud._environment.LocalBondProjection()

    def __dealloc__(self):
        del self.thisptr

    @Compute._computed_property()
    def nlist(self):
        return freud.locality.nlist_from_cnlist(self.thisptr.getNList())

    @Compute._compute()
    def compute(self, box, proj_vecs, points,
                orientations, query_points=None,
                equiv_orientations=np.array([[1, 0, 0, 0]]), neighbors=None):
        R"""Calculates the maximal projections of nearest neighbor bonds
        (between :code:`points` and :code:`query_points`) onto the set of
        reference vectors :code:`proj_vecs`, defined in the local reference
        frames of the :code:`points` as defined by the orientations
        :code:`orientations`. This computation accounts for the underlying
        symmetries of the reference frame as encoded in :code:`equiv_orientations`.

        Args:
            box (:class:`freud.box.Box`):
                Simulation box.
            proj_vecs ((:math:`N_{vectors}`, 3) :class:`numpy.ndarray`):
                The set of reference vectors, defined in the reference
                particles' reference frame, to calculate maximal local bond
                projections onto.
            points ((:math:`N_{particles}`, 3) :class:`numpy.ndarray`):
                Reference points used in the calculation.
            orientations ((:math:`N_{particles}`, 4) :class:`numpy.ndarray`):
                Reference orientations used in the calculation.
            query_points ((:math:`N_{query_points}`, 3) :class:`numpy.ndarray`, optional):
                Points (neighbors of :code:`points`) used in the
                calculation. Uses :code:`points` if not provided or
                :code:`None`.
                (Default value = :code:`None`).
            equiv_orientations ((:math:`N_{quats}`, 4) :class:`numpy.ndarray`, optional):
                The set of all equivalent quaternions that takes the particle
                as it is defined to some global reference orientation. Note
                that this does not need to include both :math:`q` and
                :math:`-q`, since :math:`q` and :math:`-q` effect the same
                rotation on vectors. (Default value = :code:`[1, 0, 0, 0]`)
                (Default value = :code:`None`).
            nlist (:class:`freud.locality.NeighborList`, optional):
                NeighborList to use to find bonds (Default value =
                :code:`None`).
        """  # noqa: E501
        cdef:
            freud.box.Box b
            freud.locality.NeighborQuery nq
            freud.locality.NlistptrWrapper nlistptr
            freud.locality._QueryArgs qargs
            const float[:, ::1] l_query_points
            unsigned int num_query_points

        b, nq, nlistptr, qargs, l_query_points, num_query_points = \
            self.preprocess_arguments(box, points, query_points, neighbors)

        orientations = freud.common.convert_array(
            orientations, shape=(None, 4))

        equiv_orientations = freud.common.convert_array(
            equiv_orientations, shape=(None, 4))
        proj_vecs = freud.common.convert_array(proj_vecs, shape=(None, 3))

        cdef const float[:, ::1] l_orientations = orientations
        cdef const float[:, ::1] l_equiv_orientations = equiv_orientations
        cdef const float[:, ::1] l_proj_vecs = proj_vecs

        cdef unsigned int n_equiv = l_equiv_orientations.shape[0]
        cdef unsigned int n_proj = l_proj_vecs.shape[0]

        self.thisptr.compute(
            nq.get_ptr(),
            <quat[float]*> &l_orientations[0, 0],
            <vec3[float]*> &l_query_points[0, 0], num_query_points,
            <vec3[float]*> &l_proj_vecs[0, 0], n_proj,
            <quat[float]*> &l_equiv_orientations[0, 0], n_equiv,
            nlistptr.get_ptr(), dereference(qargs.thisptr))
        return self

    @Compute._computed_property()
    def projections(self):
        return freud.util.make_managed_numpy_array(
            &self.thisptr.getProjections(),
            freud.util.arr_type_t.FLOAT)

    @Compute._computed_property()
    def normed_projections(self):
        return freud.util.make_managed_numpy_array(
            &self.thisptr.getNormedProjections(),
            freud.util.arr_type_t.FLOAT)

    def __repr__(self):
        return ("freud.environment.{cls}()").format(cls=type(self).__name__)<|MERGE_RESOLUTION|>--- conflicted
+++ resolved
@@ -14,11 +14,7 @@
 import freud.locality
 
 from freud.common cimport Compute
-<<<<<<< HEAD
-from freud.locality cimport PairCompute
-=======
 from freud.locality cimport PairCompute, SpatialHistogram
->>>>>>> 30acc390
 from freud.util cimport vec3, quat
 from libcpp.vector cimport vector
 from libcpp.map cimport map
