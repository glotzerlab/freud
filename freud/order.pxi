--- conflicted
+++ resolved
@@ -1685,272 +1685,6 @@
         cdef unsigned int np = self.thisptr.getNP()
         return np
 
-<<<<<<< HEAD
-cdef class MatchEnv:
-    """Clusters particles according to whether their local environments match or not, according to various shape matching metrics.
-
-    :param box: Simulation box
-    :param rmax: Cutoff radius for cell list and clustering algorithm. Values near first minima of the rdf are recommended.
-    :param k: Number of nearest neighbors taken to define the local environment of any given particle.
-    """
-    cdef order.MatchEnv *thisptr
-
-    def __cinit__(self, box, rmax, k):
-        cdef _trajectory.Box l_box = _trajectory.Box(box.getLx(), box.getLy(), box.getLz(), box.getTiltFactorXY(), box.getTiltFactorXZ(), box.getTiltFactorYZ(), box.is2D())
-        self.thisptr = new order.MatchEnv(l_box, rmax, k)
-
-    def __dealloc__(self):
-        del self.thisptr
-
-    def setBox(self, box):
-        """
-        Reset the simulation box
-
-        :param box: simulation box
-        :type box: :py:meth:`freud.trajectory.Box`
-        """
-        cdef _trajectory.Box l_box = _trajectory.Box(box.getLx(), box.getLy(), box.getLz(), box.getTiltFactorXY(), box.getTiltFactorXZ(), box.getTiltFactorYZ(), box.is2D())
-        self.thisptr.setBox(l_box)
-
-    def cluster(self, points, threshold, hard_r=False, registration=False, global_search=False):
-        """Determine clusters of particles with matching environments.
-
-        :param points: particle positions
-        :param threshold: maximum magnitude of the vector difference between two vectors, below which you call them matching
-        :param hard_r: if true, add all particles that fall within the threshold of m_rmaxsq to the environment
-        :param registration: if true, first use brute force registration to orient one set of environment vectors with respect to the other set such that it minimizes the RMSD between the two sets
-        :param global_search: if true, do an exhaustive search wherein you compare the environments of every single pair of particles in the simulation. If false, only compare the environments of neighboring particles.
-        :type points: np.ndarray(shape=(N, 3), dtype=np.float32)
-        :type threshold: np.float32
-        :type hard_r: bool
-        :type registration: bool
-        """
-        if points.dtype != np.float32:
-            raise ValueError("points must be a numpy float32 array")
-        if points.ndim != 2:
-            raise ValueError("points must be a 2 dimensional array")
-        if points.shape[1] != 3:
-            raise ValueError("the 2nd dimension of points must have 3 values: x, y, z")
-
-        cdef np.ndarray[float, ndim=1] l_points = np.ascontiguousarray(points.flatten())
-        cdef unsigned int nP = <unsigned int> points.shape[0]
-
-        self.thisptr.cluster(<vec3[float]*>&l_points[0], nP, threshold, hard_r, registration, global_search)
-
-    def matchMotif(self, points, refPoints, threshold, registration=False):
-        """Determine clusters of particles that match the motif provided by refPoints.
-
-        :param points: particle positions
-        :param refPoints: vectors that make up the motif against which we are matching
-        :param threshold: maximum magnitude of the vector difference between two vectors, below which you call them matching
-        :param registration: if true, first use brute force registration to orient one set of environment vectors with respect to the other set such that it minimizes the RMSD between the two sets
-        :type points: np.ndarray(shape=(N, 3), dtype=np.float32)
-        :type refPoints: np.ndarray(shape=(num_neigh, 3), dtype=np.float32)
-        :type threshold: np.float32
-        :type hard_r: bool
-        :type registration: bool
-        """
-        if points.dtype != np.float32:
-            raise ValueError("points must be a numpy float32 array")
-        if points.ndim != 2:
-            raise ValueError("points must be a 2 dimensional array")
-        if points.shape[1] != 3:
-            raise ValueError("the 2nd dimension of points must have 3 values: x, y, z")
-        if refPoints.dtype != np.float32:
-            raise ValueError("refPoints must be a numpy float32 array")
-        if refPoints.ndim != 2:
-            raise ValueError("refPoints must be a 2 dimensional array")
-        if refPoints.shape[1] != 3:
-            raise ValueError("the 2nd dimension of refPoints must have 3 values: x, y, z")
-
-        cdef np.ndarray[float, ndim=1] l_points = np.ascontiguousarray(points.flatten())
-        cdef np.ndarray[float, ndim=1] l_refPoints = np.ascontiguousarray(refPoints.flatten())
-        cdef unsigned int nP = <unsigned int> points.shape[0]
-        cdef unsigned int nRef = <unsigned int> refPoints.shape[0]
-
-        self.thisptr.matchMotif(<vec3[float]*>&l_points[0], nP, <vec3[float]*>&l_refPoints[0], nRef, threshold, registration)
-
-    def minRMSDMotif(self, points, refPoints, registration=False):
-        """Rotate (if registration=True) and permute the environments of all particles to minimize their RMSD wrt the motif provided by refPoints.
-
-        :param points: particle positions
-        :param refPoints: vectors that make up the motif against which we are matching
-        :param registration: if true, first use brute force registration to orient one set of environment vectors with respect to the other set such that it minimizes the RMSD between the two sets
-        :type points: np.ndarray(shape=(N, 3), dtype=np.float32)
-        :type refPoints: np.ndarray(shape=(num_neigh, 3), dtype=np.float32)
-        :type threshold: np.float32
-        :type hard_r: bool
-        :type registration: bool
-        :return: vector of minimal RMSD values, one value per particle.
-        :rtype: np.ndarray(shape=(num_particles, 1), dtype=np.float32)
-        """
-        if points.dtype != np.float32:
-            raise ValueError("points must be a numpy float32 array")
-        if points.ndim != 2:
-            raise ValueError("points must be a 2 dimensional array")
-        if points.shape[1] != 3:
-            raise ValueError("the 2nd dimension of points must have 3 values: x, y, z")
-        if refPoints.dtype != np.float32:
-            raise ValueError("refPoints must be a numpy float32 array")
-        if refPoints.ndim != 2:
-            raise ValueError("refPoints must be a 2 dimensional array")
-        if refPoints.shape[1] != 3:
-            raise ValueError("the 2nd dimension of refPoints must have 3 values: x, y, z")
-
-        cdef np.ndarray[float, ndim=1] l_points = np.ascontiguousarray(points.flatten())
-        cdef np.ndarray[float, ndim=1] l_refPoints = np.ascontiguousarray(refPoints.flatten())
-        cdef unsigned int nP = <unsigned int> points.shape[0]
-        cdef unsigned int nRef = <unsigned int> refPoints.shape[0]
-
-        cdef vector[float] min_rmsd_vec = self.thisptr.minRMSDMotif(<vec3[float]*>&l_points[0], nP, <vec3[float]*>&l_refPoints[0], nRef, registration)
-
-        return min_rmsd_vec
-
-    def isSimilar(self, refPoints1, refPoints2, threshold, registration=False):
-        """Test if the motif provided by refPoints1 is similar to the motif provided by refPoints2.
-
-        :param refPoints1: vectors that make up motif 1
-        :param refPoints2: vectors that make up motif 2
-        :param threshold: maximum magnitude of the vector difference between two vectors, below which you call them matching
-        :param registration: if true, first use brute force registration to orient one set of environment vectors with respect to the other set such that it minimizes the RMSD between the two sets
-        :type refPoints1: np.ndarray(shape=(num_neigh, 3), dtype=np.float32)
-        :type refPoints2: np.ndarray(shape=(num_neigh, 3), dtype=np.float32)
-        :type threshold: np.float32
-        :type registration: bool
-        :return: a doublet that gives the rotated (or not) set of refPoints2, and the mapping between the vectors of refPoints1 and refPoints2 that will make them correspond to each other. empty if they do not correspond to each other.
-        :rtype: tuple[np.ndarray(shape=(num_neigh, 3), dtype=np.float32), map[int, int]]
-        """
-        if refPoints1.dtype != np.float32:
-            raise ValueError("refPoints1 must be a numpy float32 array")
-        if refPoints1.ndim != 2:
-            raise ValueError("refPoints1 must be a 2 dimensional array")
-        if refPoints1.shape[1] != 3:
-            raise ValueError("the 2nd dimension of refPoints1 must have 3 values: x, y, z")
-        if refPoints2.dtype != np.float32:
-            raise ValueError("refPoints2 must be a numpy float32 array")
-        if refPoints2.ndim != 2:
-            raise ValueError("refPoints2 must be a 2 dimensional array")
-        if refPoints2.shape[1] != 3:
-            raise ValueError("the 2nd dimension of refPoints2 must have 3 values: x, y, z")
-
-        cdef np.ndarray[float, ndim=1] l_refPoints1 = np.copy(np.ascontiguousarray(refPoints1.flatten()))
-        cdef np.ndarray[float, ndim=1] l_refPoints2 = np.copy(np.ascontiguousarray(refPoints2.flatten()))
-        cdef unsigned int nRef1 = <unsigned int> refPoints1.shape[0]
-        cdef unsigned int nRef2 = <unsigned int> refPoints2.shape[0]
-        cdef float threshold_sq = threshold*threshold
-
-        if nRef1 != nRef2:
-            raise ValueError("the number of vectors in refPoints1 must MATCH the number of vectors in refPoints2")
-
-        cdef map[unsigned int, unsigned int] vec_map = self.thisptr.isSimilar(<vec3[float]*>&l_refPoints1[0], <vec3[float]*>&l_refPoints2[0], nRef1, threshold_sq, registration)
-        cdef np.ndarray[float, ndim=2] rot_refPoints2 = np.reshape(l_refPoints2, (nRef2, 3))
-        return [rot_refPoints2, vec_map]
-
-    def minimizeRMSD(self, refPoints1, refPoints2, registration=False):
-        """Get the somewhat-optimal RMSD between the set of vectors refPoints1 and the set of vectors refPoints2.
-
-        :param refPoints1: vectors that make up motif 1
-        :param refPoints2: vectors that make up motif 2
-        :param registration: if true, first use brute force registration to orient one set of environment vectors with respect to the other set such that it minimizes the RMSD between the two sets
-        :type refPoints1: np.ndarray(shape=(num_neigh, 3), dtype=np.float32)
-        :type refPoints2: np.ndarray(shape=(num_neigh, 3), dtype=np.float32)
-        :type registration: bool
-        :return: a triplet that gives the associated min_rmsd, rotated (or not) set of refPoints2, and the mapping between the vectors of refPoints1 and refPoints2 that somewhat minimizes the RMSD.
-        :rtype: tuple[float, np.ndarray(shape=(num_neigh, 3), dtype=np.float32), map[int, int]]
-        """
-        if refPoints1.dtype != np.float32:
-            raise ValueError("refPoints1 must be a numpy float32 array")
-        if refPoints1.ndim != 2:
-            raise ValueError("refPoints1 must be a 2 dimensional array")
-        if refPoints1.shape[1] != 3:
-            raise ValueError("the 2nd dimension of refPoints1 must have 3 values: x, y, z")
-        if refPoints2.dtype != np.float32:
-            raise ValueError("refPoints2 must be a numpy float32 array")
-        if refPoints2.ndim != 2:
-            raise ValueError("refPoints2 must be a 2 dimensional array")
-        if refPoints2.shape[1] != 3:
-            raise ValueError("the 2nd dimension of refPoints2 must have 3 values: x, y, z")
-
-        cdef np.ndarray[float, ndim=1] l_refPoints1 = np.copy(np.ascontiguousarray(refPoints1.flatten()))
-        cdef np.ndarray[float, ndim=1] l_refPoints2 = np.copy(np.ascontiguousarray(refPoints2.flatten()))
-        cdef unsigned int nRef1 = <unsigned int> refPoints1.shape[0]
-        cdef unsigned int nRef2 = <unsigned int> refPoints2.shape[0]
-
-        if nRef1 != nRef2:
-            raise ValueError("the number of vectors in refPoints1 must MATCH the number of vectors in refPoints2")
-
-        cdef float min_rmsd = -1
-        cdef map[unsigned int, unsigned int] results_map = self.thisptr.minimizeRMSD(<vec3[float]*>&l_refPoints1[0], <vec3[float]*>&l_refPoints2[0], nRef1, min_rmsd, registration)
-        cdef np.ndarray[float, ndim=2] rot_refPoints2 = np.reshape(l_refPoints2, (nRef2, 3))
-        return [min_rmsd, rot_refPoints2, results_map]
-
-    def getClusters(self):
-        """
-        Get a reference to the particles, indexed into clusters according to their matching local environments
-
-        :return: clusters
-        :rtype: np.uint32
-        """
-        cdef unsigned int *clusters = self.thisptr.getClusters().get()
-        cdef np.npy_intp nbins[1]
-        # this is the correct number
-        nbins[0] = <np.npy_intp>self.thisptr.getNP()
-        cdef np.ndarray[np.uint32_t, ndim=1] result = np.PyArray_SimpleNewFromData(1, nbins, np.NPY_UINT32, <void*>clusters)
-        return result
-
-    def getEnvironment(self, i):
-        """
-        Returns the set of vectors defining the environment indexed by i
-
-        :param i: environment index
-        :type i: unsigned int
-        :return: the array of vectors
-        :rtype: list[list[float, float, float]]
-        """
-        cdef vec3[float] *environment = self.thisptr.getEnvironment(i).get()
-        cdef np.npy_intp nbins[2]
-        nbins[0] = <np.npy_intp>self.thisptr.getMaxNumNeighbors()
-        nbins[1] = 3
-        cdef np.ndarray[float, ndim=2] result = np.PyArray_SimpleNewFromData(2, nbins, np.NPY_FLOAT32, <void*>environment)
-        return result
-
-    def getTotEnvironment(self):
-        """
-        Returns the entire m_Np by m_maxk by 3 matrix of all environments for all particles
-
-        :return: the array of vectors
-        :rtype: list[list[list[float, float, float]]]
-        """
-        cdef vec3[float] *tot_environment = self.thisptr.getTotEnvironment().get()
-        cdef np.npy_intp nbins[3]
-        nbins[0] = <np.npy_intp>self.thisptr.getNP()
-        nbins[1] = <np.npy_intp>self.thisptr.getMaxNumNeighbors()
-        nbins[2] = 3
-        cdef np.ndarray[float, ndim=3] result = np.PyArray_SimpleNewFromData(3, nbins, np.NPY_FLOAT32, <void*>tot_environment)
-        return result
-
-    def getNP(self):
-        """
-        Get the number of particles
-
-        :return: np
-        :rtype: unsigned int
-        """
-        cdef unsigned int np = self.thisptr.getNP()
-        return np
-
-    def getNumClusters(self):
-        """
-        Get the number of clusters
-
-        :return: num_clust
-        :rtype: unsigned int
-        """
-        cdef unsigned int num_clust = self.thisptr.getNumClusters()
-        return num_clust
-
-=======
->>>>>>> 29ac9f73
 cdef class SolLiqNear:
     """Computes dot products of :math:`Q_{lm}` between particles and uses these for clustering.
 
@@ -2155,8 +1889,9 @@
 
     .. moduleauthor:: Erin Teich <erteich@umich.edu>
 
-    :param box: simulation box
-    :param rmax: Cutoff radius for the local order parameter. Values near first minima of the rdf are recommended
+    :param box: Simulation box
+    :param rmax: Cutoff radius for cell list and clustering algorithm. Values near first minimum of the rdf are recommended.
+    :param k: Number of nearest neighbors taken to define the local environment of any given particle.
     """
     cdef order.MatchEnv *thisptr
 
@@ -2179,15 +1914,18 @@
             box.getTiltFactorXZ(), box.getTiltFactorYZ(), box.is2D())
         self.thisptr.setBox(l_box)
 
-    def cluster(self, points, threshold, hard_r=False):
+    def cluster(self, points, threshold, hard_r=False, registration=False, global_search=False):
         """Determine clusters of particles with matching environments.
 
         :param points: particle positions
         :param threshold: maximum magnitude of the vector difference between two vectors, below which you call them matching
-        :param hard_r: if true, only add the neighbor particles to each particle's environment if they fall within the threshold of m_rmaxsq
+        :param hard_r: if true, add all particles that fall within the threshold of m_rmaxsq to the environment
+        :param registration: if true, first use brute force registration to orient one set of environment vectors with respect to the other set such that it minimizes the RMSD between the two sets
+        :param global_search: if true, do an exhaustive search wherein you compare the environments of every single pair of particles in the simulation. If false, only compare the environments of neighboring particles.
         :type points: np.ndarray(shape=(N, 3), dtype=np.float32)
         :type threshold: np.float32
         :type hard_r: bool
+        :type registration: bool
         """
         if points.dtype != np.float32:
             raise ValueError("points must be a numpy float32 array")
@@ -2199,19 +1937,53 @@
         cdef np.ndarray[float, ndim=2] l_points = points
         cdef unsigned int nP = <unsigned int> points.shape[0]
 
-        self.thisptr.cluster(<vec3[float]*>l_points.data, nP, threshold, hard_r)
-
-    def matchMotif(self, points, ref_points, threshold, hard_r=False):
-        """Determine clusters of particles that match the motif provided by ref_points.
+        self.thisptr.cluster(<vec3[float]*>l_points.data, nP, threshold, hard_r, registration, global_search)
+
+    def matchMotif(self, points, refPoints, threshold, registration=False):
+        """Determine clusters of particles that match the motif provided by refPoints.
 
         :param points: particle positions
-        :param ref_points: vectors that make up the motif against which we are matching
+        :param refPoints: vectors that make up the motif against which we are matching
         :param threshold: maximum magnitude of the vector difference between two vectors, below which you call them matching
-        :param hard_r: if true, only add the neighbor particles to each particle's environment if they fall within the threshold of m_rmaxsq
-        :type points: np.ndarray(shape=(N, 3), dtype=np.float32)
-        :type ref_points: np.ndarray(shape=(num_neigh, 3), dtype=np.float32)
+        :param registration: if true, first use brute force registration to orient one set of environment vectors with respect to the other set such that it minimizes the RMSD between the two sets
+        :type points: np.ndarray(shape=(N, 3), dtype=np.float32)
+        :type refPoints: np.ndarray(shape=(num_neigh, 3), dtype=np.float32)
+        :type threshold: np.float32
+        :type registration: bool
+        """
+        if points.dtype != np.float32:
+            raise ValueError("points must be a numpy float32 array")
+        if points.ndim != 2:
+            raise ValueError("points must be a 2 dimensional array")
+        if points.shape[1] != 3:
+            raise ValueError("the 2nd dimension of points must have 3 values: x, y, z")
+        if refPoints.dtype != np.float32:
+            raise ValueError("refPoints must be a numpy float32 array")
+        if refPoints.ndim != 2:
+            raise ValueError("refPoints must be a 2 dimensional array")
+        if refPoints.shape[1] != 3:
+            raise ValueError("the 2nd dimension of refPoints must have 3 values: x, y, z")
+
+        cdef np.ndarray[float, ndim=2] l_points = points
+        cdef np.ndarray[float, ndim=2] l_refPoints = refPoints
+        cdef unsigned int nP = <unsigned int> points.shape[0]
+        cdef unsigned int nRef = <unsigned int> refPoints.shape[0]
+
+        self.thisptr.matchMotif(<vec3[float]*>l_points.data, nP, <vec3[float]*>l_refPoints.data, nRef, threshold, registration)
+
+    def minRMSDMotif(self, points, refPoints, registration=False):
+        """Rotate (if registration=True) and permute the environments of all particles to minimize their RMSD wrt the motif provided by refPoints.
+
+        :param points: particle positions
+        :param refPoints: vectors that make up the motif against which we are matching
+        :param registration: if true, first use brute force registration to orient one set of environment vectors with respect to the other set such that it minimizes the RMSD between the two sets
+        :type points: np.ndarray(shape=(N, 3), dtype=np.float32)
+        :type refPoints: np.ndarray(shape=(num_neigh, 3), dtype=np.float32)
         :type threshold: np.float32
         :type hard_r: bool
+        :type registration: bool
+        :return: vector of minimal RMSD values, one value per particle.
+        :rtype: np.ndarray(shape=(num_particles, 1), dtype=np.float32)
         """
         if points.dtype != np.float32:
             raise ValueError("points must be a numpy float32 array")
@@ -2219,54 +1991,99 @@
             raise ValueError("points must be a 2 dimensional array")
         if points.shape[1] != 3:
             raise ValueError("the 2nd dimension of points must have 3 values: x, y, z")
-        if ref_points.dtype != np.float32:
-            raise ValueError("ref_points must be a numpy float32 array")
-        if ref_points.ndim != 2:
-            raise ValueError("ref_points must be a 2 dimensional array")
-        if ref_points.shape[1] != 3:
-            raise ValueError("the 2nd dimension of ref_points must have 3 values: x, y, z")
-
-        cdef np.ndarray[float, ndim=2] l_points = points
-        cdef np.ndarray[float, ndim=2] l_ref_points = ref_points
-        cdef unsigned int nP = <unsigned int> points.shape[0]
-        cdef unsigned int nRef = <unsigned int> ref_points.shape[0]
-
-        self.thisptr.matchMotif(<vec3[float]*>l_points.data, nP, <vec3[float]*>l_ref_points.data, nRef, threshold, hard_r)
-
-    def isSimilar(self, ref_points1, ref_points2, threshold):
-        """Test if the motif provided by ref_points1 is similar to the motif provided by ref_points2.
-
-        :param ref_points1: vectors that make up motif 1
-        :param ref_points2: vectors that make up motif 2
+        if refPoints.dtype != np.float32:
+            raise ValueError("refPoints must be a numpy float32 array")
+        if refPoints.ndim != 2:
+            raise ValueError("refPoints must be a 2 dimensional array")
+        if refPoints.shape[1] != 3:
+            raise ValueError("the 2nd dimension of refPoints must have 3 values: x, y, z")
+
+        cdef np.ndarray[float, ndim=2] l_points = points
+        cdef np.ndarray[float, ndim=2] l_refPoints = refPoints
+        cdef unsigned int nP = <unsigned int> points.shape[0]
+        cdef unsigned int nRef = <unsigned int> refPoints.shape[0]
+
+        cdef vector[float] min_rmsd_vec = self.thisptr.minRMSDMotif(<vec3[float]*>l_points.data, nP, <vec3[float]*>l_refPoints.data, nRef, registration)
+
+        return min_rmsd_vec
+
+    def isSimilar(self, refPoints1, refPoints2, threshold, registration=False):
+        """Test if the motif provided by refPoints1 is similar to the motif provided by refPoints2.
+
+        :param refPoints1: vectors that make up motif 1
+        :param refPoints2: vectors that make up motif 2
         :param threshold: maximum magnitude of the vector difference between two vectors, below which you call them matching
-        :type ref_points1: np.ndarray(shape=(num_neigh, 3), dtype=np.float32)
-        :type ref_points2: np.ndarray(shape=(num_neigh, 3), dtype=np.float32)
+        :param registration: if true, first use brute force registration to orient one set of environment vectors with respect to the other set such that it minimizes the RMSD between the two sets
+        :type refPoints1: np.ndarray(shape=(num_neigh, 3), dtype=np.float32)
+        :type refPoints2: np.ndarray(shape=(num_neigh, 3), dtype=np.float32)
         :type threshold: np.float32
-        """
-        if ref_points1.dtype != np.float32:
-            raise ValueError("ref_points1 must be a numpy float32 array")
-        if ref_points1.ndim != 2:
-            raise ValueError("ref_points1 must be a 2 dimensional array")
-        if ref_points1.shape[1] != 3:
-            raise ValueError("the 2nd dimension of ref_points1 must have 3 values: x, y, z")
-        if ref_points2.dtype != np.float32:
-            raise ValueError("ref_points2 must be a numpy float32 array")
-        if ref_points2.ndim != 2:
-            raise ValueError("ref_points2 must be a 2 dimensional array")
-        if ref_points2.shape[1] != 3:
-            raise ValueError("the 2nd dimension of ref_points2 must have 3 values: x, y, z")
-
-        cdef np.ndarray[float, ndim=2] l_ref_points1 = np.copy(ref_points1)
-        cdef np.ndarray[float, ndim=2] l_ref_points2 = np.copy(ref_points2)
-        cdef unsigned int nRef1 = <unsigned int> ref_points1.shape[0]
-        cdef unsigned int nRef2 = <unsigned int> ref_points2.shape[0]
+        :type registration: bool
+        :return: a doublet that gives the rotated (or not) set of refPoints2, and the mapping between the vectors of refPoints1 and refPoints2 that will make them correspond to each other. empty if they do not correspond to each other.
+        :rtype: tuple[np.ndarray(shape=(num_neigh, 3), dtype=np.float32), map[int, int]]
+        """
+        if refPoints1.dtype != np.float32:
+            raise ValueError("refPoints1 must be a numpy float32 array")
+        if refPoints1.ndim != 2:
+            raise ValueError("refPoints1 must be a 2 dimensional array")
+        if refPoints1.shape[1] != 3:
+            raise ValueError("the 2nd dimension of refPoints1 must have 3 values: x, y, z")
+        if refPoints2.dtype != np.float32:
+            raise ValueError("refPoints2 must be a numpy float32 array")
+        if refPoints2.ndim != 2:
+            raise ValueError("refPoints2 must be a 2 dimensional array")
+        if refPoints2.shape[1] != 3:
+            raise ValueError("the 2nd dimension of refPoints2 must have 3 values: x, y, z")
+
+        cdef np.ndarray[float, ndim=2] l_refPoints1 = np.copy(refPoints1)
+        cdef np.ndarray[float, ndim=2] l_refPoints2 = np.copy(refPoints2)
+        cdef unsigned int nRef1 = <unsigned int> refPoints1.shape[0]
+        cdef unsigned int nRef2 = <unsigned int> refPoints2.shape[0]
         cdef float threshold_sq = threshold*threshold
 
         if nRef1 != nRef2:
-            raise ValueError("the number of vectors in ref_points1 must MATCH the number of vectors in ref_points2")
-
-        cdef map[unsigned int, unsigned int] vec_map = self.thisptr.isSimilar(<vec3[float]*>l_ref_points1.data, <vec3[float]*>l_ref_points2.data, nRef1, threshold_sq)
-        return vec_map
+            raise ValueError("the number of vectors in refPoints1 must MATCH the number of vectors in refPoints2")
+
+        cdef map[unsigned int, unsigned int] vec_map = self.thisptr.isSimilar(<vec3[float]*>l_refPoints1.data, <vec3[float]*>l_refPoints2.data, nRef1, threshold_sq, registration)
+        cdef np.ndarray[float, ndim=2] rot_refPoints2 = np.reshape(l_refPoints2, (nRef2, 3))
+        return [rot_refPoints2, vec_map]
+
+    def minimizeRMSD(self, refPoints1, refPoints2, registration=False):
+        """Get the somewhat-optimal RMSD between the set of vectors refPoints1 and the set of vectors refPoints2.
+
+        :param refPoints1: vectors that make up motif 1
+        :param refPoints2: vectors that make up motif 2
+        :param registration: if true, first use brute force registration to orient one set of environment vectors with respect to the other set such that it minimizes the RMSD between the two sets
+        :type refPoints1: np.ndarray(shape=(num_neigh, 3), dtype=np.float32)
+        :type refPoints2: np.ndarray(shape=(num_neigh, 3), dtype=np.float32)
+        :type registration: bool
+        :return: a triplet that gives the associated min_rmsd, rotated (or not) set of refPoints2, and the mapping between the vectors of refPoints1 and refPoints2 that somewhat minimizes the RMSD.
+        :rtype: tuple[float, np.ndarray(shape=(num_neigh, 3), dtype=np.float32), map[int, int]]
+        """
+        if refPoints1.dtype != np.float32:
+            raise ValueError("refPoints1 must be a numpy float32 array")
+        if refPoints1.ndim != 2:
+            raise ValueError("refPoints1 must be a 2 dimensional array")
+        if refPoints1.shape[1] != 3:
+            raise ValueError("the 2nd dimension of refPoints1 must have 3 values: x, y, z")
+        if refPoints2.dtype != np.float32:
+            raise ValueError("refPoints2 must be a numpy float32 array")
+        if refPoints2.ndim != 2:
+            raise ValueError("refPoints2 must be a 2 dimensional array")
+        if refPoints2.shape[1] != 3:
+            raise ValueError("the 2nd dimension of refPoints2 must have 3 values: x, y, z")
+
+        cdef np.ndarray[float, ndim=2] l_refPoints1 = np.copy(refPoints1)
+        cdef np.ndarray[float, ndim=2] l_refPoints2 = np.copy(refPoints2)
+        cdef unsigned int nRef1 = <unsigned int> refPoints1.shape[0]
+        cdef unsigned int nRef2 = <unsigned int> refPoints2.shape[0]
+
+        if nRef1 != nRef2:
+            raise ValueError("the number of vectors in refPoints1 must MATCH the number of vectors in refPoints2")
+
+        cdef float min_rmsd = -1
+        cdef map[unsigned int, unsigned int] results_map = self.thisptr.minimizeRMSD(<vec3[float]*>l_refPoints1.data, <vec3[float]*>l_refPoints2.data, nRef1, min_rmsd, registration)
+        cdef np.ndarray[float, ndim=2] rot_refPoints2 = np.reshape(l_refPoints2, (nRef2, 3))
+        return [min_rmsd, rot_refPoints2, results_map]
 
     def getClusters(self):
         """
@@ -2293,14 +2110,14 @@
         """
         cdef vec3[float] *environment = self.thisptr.getEnvironment(i).get()
         cdef np.npy_intp nbins[2]
-        nbins[0] = <np.npy_intp>self.thisptr.getNumNeighbors()
+        nbins[0] = <np.npy_intp>self.thisptr.getMaxNumNeighbors()
         nbins[1] = 3
         cdef np.ndarray[float, ndim=2] result = np.PyArray_SimpleNewFromData(2, nbins, np.NPY_FLOAT32, <void*>environment)
         return result
 
     def getTotEnvironment(self):
         """
-        Returns the entire m_Np by m_k by 3 matrix of all environments for all particles
+        Returns the entire m_Np by m_maxk by 3 matrix of all environments for all particles
 
         :return: the array of vectors
         :rtype: list[list[list[float, float, float]]]
@@ -2308,7 +2125,7 @@
         cdef vec3[float] *tot_environment = self.thisptr.getTotEnvironment().get()
         cdef np.npy_intp nbins[3]
         nbins[0] = <np.npy_intp>self.thisptr.getNP()
-        nbins[1] = <np.npy_intp>self.thisptr.getNumNeighbors()
+        nbins[1] = <np.npy_intp>self.thisptr.getMaxNumNeighbors()
         nbins[2] = 3
         cdef np.ndarray[float, ndim=3] result = np.PyArray_SimpleNewFromData(3, nbins, np.NPY_FLOAT32, <void*>tot_environment)
         return result
