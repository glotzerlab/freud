--- conflicted
+++ resolved
@@ -612,17 +612,6 @@
                            dereference(qargs.thisptr))
         return self
 
-<<<<<<< HEAD
-    @property
-    def default_query_args(self):
-        if self.num_neighbors > 0:
-            return dict(mode="nearest", num_neighbors=self.num_neighbors,
-                        r_guess=self.r_max)
-        else:
-            return dict(mode="ball", r_max=self.r_max)
-
-=======
->>>>>>> 50fcc9bd
     def __repr__(self):
         return ("freud.order.{cls}(l={sph_l}, average={average}, Wl={Wl}, "
                 "weighted={weighted})").format(
