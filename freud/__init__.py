# Copyright (c) 2010-2024 The Regents of the University of Michigan
# This file is from the freud project, released under the BSD 3-Clause License.

<<<<<<< HEAD
# density,; diffraction,; order,
from . import box, cluster, data, environment, interface, locality, msd, parallel, pmft
=======
from . import (
    box,
    cluster,
    data,
    diffraction,
    interface,
    locality,
    msd,
    order,
    parallel,
    pmft,
)
>>>>>>> 6565306d
from .box import Box
from .locality import AABBQuery, LinkCell, NeighborList
from .parallel import NumThreads, get_num_threads, set_num_threads

# Override TBB's default autoselection. This is necessary because once the
# automatic selection runs, the user cannot change it.
set_num_threads(0)

__version__ = "3.1.0"

__all__ = [
    "__version__",
    "box",
    "cluster",
    "data",
    # "density",
<<<<<<< HEAD
    # "diffraction",
    "environment",
=======
    "diffraction",
    # "environment",
>>>>>>> 6565306d
    "interface",
    "locality",
    "msd",
    "order",
    "parallel",
    "pmft",
    "Box",
    "AABBQuery",
    "LinkCell",
    "NeighborList",
    "get_num_threads",
    "set_num_threads",
    "NumThreads",
]

__citation__ = """@article{freud2020,
    title = {freud: A Software Suite for High Throughput
             Analysis of Particle Simulation Data},
    author = {Vyas Ramasubramani and
              Bradley D. Dice and
              Eric S. Harper and
              Matthew P. Spellings and
              Joshua A. Anderson and
              Sharon C. Glotzer},
    journal = {Computer Physics Communications},
    volume = {254},
    pages = {107275},
    year = {2020},
    issn = {0010-4655},
    doi = {https://doi.org/10.1016/j.cpc.2020.107275},
    url = {http://www.sciencedirect.com/science/article/pii/S0010465520300916},
    keywords = {Simulation analysis, Molecular dynamics, Monte Carlo,
                Computational materials science},
}"""<|MERGE_RESOLUTION|>--- conflicted
+++ resolved
@@ -1,15 +1,13 @@
 # Copyright (c) 2010-2024 The Regents of the University of Michigan
 # This file is from the freud project, released under the BSD 3-Clause License.
 
-<<<<<<< HEAD
-# density,; diffraction,; order,
-from . import box, cluster, data, environment, interface, locality, msd, parallel, pmft
-=======
+# density,
 from . import (
     box,
     cluster,
     data,
     diffraction,
+    environment,
     interface,
     locality,
     msd,
@@ -17,7 +15,6 @@
     parallel,
     pmft,
 )
->>>>>>> 6565306d
 from .box import Box
 from .locality import AABBQuery, LinkCell, NeighborList
 from .parallel import NumThreads, get_num_threads, set_num_threads
@@ -34,13 +31,8 @@
     "cluster",
     "data",
     # "density",
-<<<<<<< HEAD
-    # "diffraction",
+    "diffraction",
     "environment",
-=======
-    "diffraction",
-    # "environment",
->>>>>>> 6565306d
     "interface",
     "locality",
     "msd",
