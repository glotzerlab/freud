--- conflicted
+++ resolved
@@ -38,13 +38,8 @@
     "data",
     "density",
     "diffraction",
-<<<<<<< HEAD
-    "get_num_threads",
-    # "environment",
-=======
     "environment",
     "get_num_threads",
->>>>>>> 299af7c5
     "interface",
     "locality",
     "msd",
