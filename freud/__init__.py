--- conflicted
+++ resolved
@@ -1,15 +1,11 @@
 # Copyright (c) 2010-2024 The Regents of the University of Michigan
 # This file is from the freud project, released under the BSD 3-Clause License.
 
-<<<<<<< HEAD
-
-# cluster,; density,; diffraction,; environment,; interface,; msd,; order,
-from . import box, data, locality, parallel, pmft, density
-=======
 from . import (
     box,
     cluster,
     data,
+    density,
     diffraction,
     interface,
     locality,
@@ -18,7 +14,6 @@
     parallel,
     pmft,
 )
->>>>>>> 6565306d
 from .box import Box
 from .locality import AABBQuery, LinkCell, NeighborList
 from .parallel import NumThreads, get_num_threads, set_num_threads
@@ -35,13 +30,8 @@
     "box",
     "cluster",
     "data",
-<<<<<<< HEAD
     "density",
-    # "diffraction",
-=======
-    # "density",
     "diffraction",
->>>>>>> 6565306d
     # "environment",
     "interface",
     "locality",
