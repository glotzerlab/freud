--- conflicted
+++ resolved
@@ -1,14 +1,8 @@
 # Copyright (c) 2010-2024 The Regents of the University of Michigan
 # This file is from the freud project, released under the BSD 3-Clause License.
 
-<<<<<<< HEAD
-
-# cluster,; density,; diffraction,; environment,; interface,; msd,; order,
-from . import box, data, environment, locality, parallel, pmft
-=======
-# density,; diffraction,; environment,; order,
-from . import box, cluster, data, interface, locality, msd, parallel, pmft
->>>>>>> 7a841364
+# density,; diffraction,; order,
+from . import box, cluster, data, environment, interface, locality, msd, parallel, pmft
 from .box import Box
 from .locality import AABBQuery, LinkCell, NeighborList
 from .parallel import NumThreads, get_num_threads, set_num_threads
@@ -26,13 +20,8 @@
     "data",
     # "density",
     # "diffraction",
-<<<<<<< HEAD
     "environment",
-    # "interface",
-=======
-    # "environment",
     "interface",
->>>>>>> 7a841364
     "locality",
     "msd",
     # "order",
