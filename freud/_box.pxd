# Copyright (c) 2010-2019 The Regents of the University of Michigan
# This file is from the freud project, released under the BSD 3-Clause License.

from libcpp.memory cimport shared_ptr
from libcpp.vector cimport vector
from libcpp cimport bool as bool_t
from freud.util cimport vec3
from libcpp.vector cimport vector
from libcpp.string cimport string

ctypedef unsigned int uint

cdef extern from "Box.h" namespace "freud::box":
    cdef cppclass Box:
        Box()
        Box(float, bool_t)
        Box(float, float, float, bool_t)
        Box(float, float, float, float, float, float, bool_t)

        void setL(vec3[float])
        void setL(float, float, float)

        void set2D(bool_t)
        bool_t is2D() const

        float getLx() const
        float getLy() const
        float getLz() const

        vec3[float] getL() const
        vec3[float] getLinv() const

        float getTiltFactorXY() const
        float getTiltFactorXZ() const
        float getTiltFactorYZ() const

        void setTiltFactorXY(float)
        void setTiltFactorXZ(float)
        void setTiltFactorYZ(float)

        float getVolume() const
<<<<<<< HEAD
        void makeAbsolute(vec3[float]*, unsigned int) except +
        void makeFractional(vec3[float]*, unsigned int) except +
        void getImage(vec3[float]*, unsigned int, vec3[int]*) except +
        vec3[float] getLatticeVector(unsigned int i) except +
        void wrap(vec3[float]* vs, unsigned int Nv) except +
=======
        void makeCoordinates(vec3[float]*, unsigned int) const
        void makeFraction(vec3[float]*, unsigned int) const
        void getImage(vec3[float]*, unsigned int, vec3[int]*) const
        # Note that getLatticeVector is a const function, but due to Cython
        # parsing limitations we cannot have it both be const and pass the
        # exception back to Cython so we choose to capture the exception since
        # constness is less important on the Cython side.
        vec3[float] getLatticeVector(unsigned int) except +
        void wrap(vec3[float]*, unsigned int) const
>>>>>>> 8b88729f
        void unwrap(vec3[float]*, const vec3[int]*,
                    unsigned int) const

        vec3[bool_t] getPeriodic() const
        bool_t getPeriodicX() const
        bool_t getPeriodicY() const
        bool_t getPeriodicZ() const
        void setPeriodic(bool_t, bool_t, bool_t)
        void setPeriodicX(bool_t)
        void setPeriodicY(bool_t)
        void setPeriodicZ(bool_t)


cdef extern from "PeriodicBuffer.h" namespace "freud::box":
    cdef cppclass PeriodicBuffer:
        PeriodicBuffer(const Box &)
        const Box & getBox() const
        const Box & getBufferBox() const
        void compute(
            const vec3[float]*,
            const unsigned int,
            const vec3[float],
            const bool_t) except +
<<<<<<< HEAD
        vector[vec3[float]] getBufferPoints()
        vector[uint] getBufferIds()
=======
        vector[vec3[float]] getBufferParticles() const
        vector[uint] getBufferIds() const
>>>>>>> 8b88729f
<|MERGE_RESOLUTION|>--- conflicted
+++ resolved
@@ -39,23 +39,15 @@
         void setTiltFactorYZ(float)
 
         float getVolume() const
-<<<<<<< HEAD
-        void makeAbsolute(vec3[float]*, unsigned int) except +
-        void makeFractional(vec3[float]*, unsigned int) except +
-        void getImage(vec3[float]*, unsigned int, vec3[int]*) except +
-        vec3[float] getLatticeVector(unsigned int i) except +
-        void wrap(vec3[float]* vs, unsigned int Nv) except +
-=======
-        void makeCoordinates(vec3[float]*, unsigned int) const
-        void makeFraction(vec3[float]*, unsigned int) const
+        void makeAbsolute(vec3[float]*, unsigned int) const
+        void makeFractional(vec3[float]*, unsigned int) econst
         void getImage(vec3[float]*, unsigned int, vec3[int]*) const
         # Note that getLatticeVector is a const function, but due to Cython
         # parsing limitations we cannot have it both be const and pass the
         # exception back to Cython so we choose to capture the exception since
         # constness is less important on the Cython side.
-        vec3[float] getLatticeVector(unsigned int) except +
-        void wrap(vec3[float]*, unsigned int) const
->>>>>>> 8b88729f
+        vec3[float] getLatticeVector(unsigned int i) except +
+        void wrap(vec3[float]* vs, unsigned int Nv) const
         void unwrap(vec3[float]*, const vec3[int]*,
                     unsigned int) const
 
@@ -79,10 +71,5 @@
             const unsigned int,
             const vec3[float],
             const bool_t) except +
-<<<<<<< HEAD
-        vector[vec3[float]] getBufferPoints()
-        vector[uint] getBufferIds()
-=======
-        vector[vec3[float]] getBufferParticles() const
-        vector[uint] getBufferIds() const
->>>>>>> 8b88729f
+        vector[vec3[float]] getBufferPoints() const
+        vector[uint] getBufferIds() const