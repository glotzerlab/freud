--- conflicted
+++ resolved
@@ -1,12 +1,5 @@
 # Copyright (c) 2010-2018 The Regents of the University of Michigan
 # This file is part of the freud project, released under the BSD 3-Clause License.
-
-# \package freud.order
-#
-# Methods to compute order parameters
-#
-
-# __all__ = ['HexOrderParameter']
 
 # not sure if broken
 from ._freud import BondOrder
@@ -17,11 +10,7 @@
 from ._freud import Pairing2D
 from ._freud import AngularSeparation
 
-<<<<<<< HEAD
-# everything below is sphericalharmonic stuff
-=======
 # everything below is spherical harmonic stuff
->>>>>>> abba7e95
 from ._freud import LocalQl
 from ._freud import LocalQlNear
 from ._freud import LocalWl
