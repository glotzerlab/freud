cmake_minimum_required(VERSION 3.15...3.30)

project(freud)
set(CMAKE_EXPORT_COMPILE_COMMANDS ON)

set(DEFAULT_BUILD_TYPE "Release")

# Set a default build type if none was specified
if(NOT CMAKE_BUILD_TYPE AND NOT CMAKE_CONFIGURATION_TYPES)
  message(
    STATUS
      "Setting build type to '${DEFAULT_BUILD_TYPE}' since none was specified.")
  set(CMAKE_BUILD_TYPE
      "${DEFAULT_BUILD_TYPE}"
      CACHE STRING "Choose the type of build." FORCE)
  set_property(CACHE CMAKE_BUILD_TYPE PROPERTY STRINGS "Debug" "Release"
                                               "MinSizeRel" "RelWithDebInfo")
endif()

set(CMAKE_CXX_STANDARD 17)
set(CMAKE_CXX_STANDARD_REQUIRED ON)

add_subdirectory(CMake)

find_package(
  Python 3.9
  COMPONENTS Interpreter Development.Module
  REQUIRED)

find_package_config_first(TBB)

if(TBB_FOUND)
  include(FindPackageMessage)
  find_package_message(
    tbb "Found TBB: ${TBB_DIR} ${TBB_LIBRARY} ${TBB_INCLUDE_DIR}"
    "[${TBB_LIBRARY}][${TBB_INCLUDE_DIR}]")
endif()

# go find nanobind
execute_process(
  COMMAND ${Python_EXECUTABLE} "-m" "nanobind" "--cmake_dir"
  OUTPUT_STRIP_TRAILING_WHITESPACE
  OUTPUT_VARIABLE nanobind_ROOT)
find_package(nanobind CONFIG REQUIRED 2.0)
if(nanobind_FOUND)
  find_package_message(
    nanobind "Found nanobind: ${nanobind_DIR} ${nanobind_VERSION}"
    "[${nanobind_DIR},${nanobind_VERSION}]")
endif()

# Define preprocessor directives for Windows
if(WIN32)
  # Export all symbols (forces creation of .def file)
  set(CMAKE_WINDOWS_EXPORT_ALL_SYMBOLS ON)
  # Use add_compile_definitions when dropping support for CMake < 3.12 Force
  # Windows to define M_PI in <cmath>
  add_compile_options(/D_USE_MATH_DEFINES)
  # Prevent Windows from defining min/max as macros
  add_compile_options(/DNOMINMAX)
endif()

<<<<<<< HEAD
# Detect when building against a conda environment set the _using_conda variable
# for use both in this file and in the parent
get_filename_component(_python_bin_dir ${Python_EXECUTABLE} DIRECTORY)
if(EXISTS "${_python_bin_dir}/../conda-meta")
  message(
    STATUS "Detected conda environment, setting INSTALL_RPATH_USE_LINK_PATH")
  set(_using_conda On)
else()
  set(_using_conda Off)
endif()
=======
# Enable diagnostic colors for ninja
if(CMAKE_COMPILER_IS_GNUCXX AND CMAKE_CXX_COMPILER_VERSION VERSION_GREATER 5.0)
  set(CMAKE_CXX_FLAGS "${CMAKE_CXX_FLAGS} -fdiagnostics-color=always")
  set(CMAKE_C_FLAGS "${CMAKE_C_FLAGS} -fdiagnostics-color=always")
endif()

if(CMAKE_CXX_COMPILER_ID MATCHES "Clang")
  set(CMAKE_CXX_FLAGS "${CMAKE_CXX_FLAGS} -fcolor-diagnostics")
  set(CMAKE_C_FLAGS "${CMAKE_C_FLAGS} -fcolor-diagnostics")
endif()

include_directories(
  ${PROJECT_SOURCE_DIR}/cpp/util ${PROJECT_SOURCE_DIR}/cpp/locality
  ${PROJECT_SOURCE_DIR}/cpp/box)

# We treat the extern folder as a SYSTEM library to avoid getting any diagnostic
# information from it. In particular, this avoids clang-tidy throwing errors due
# to any issues in external code. include_directories(SYSTEM ${TBB_INCLUDE_DIR})
>>>>>>> d0850af8

include_directories(
  ${PROJECT_SOURCE_DIR}/freud/box
  ${PROJECT_SOURCE_DIR}/freud/cluster
  ${PROJECT_SOURCE_DIR}/freud/density
  ${PROJECT_SOURCE_DIR}/freud/diffraction
  ${PROJECT_SOURCE_DIR}/freud/environment
  ${PROJECT_SOURCE_DIR}/freud/locality
  ${PROJECT_SOURCE_DIR}/freud/order
  ${PROJECT_SOURCE_DIR}/freud/parallel
  ${PROJECT_SOURCE_DIR}/freud/pmft
  ${PROJECT_SOURCE_DIR}/freud/util)

add_subdirectory(freud)

# enable compile_commands.json
if(NOT WIN32)
  file(CREATE_LINK "${CMAKE_BINARY_DIR}/compile_commands.json"
       "${CMAKE_SOURCE_DIR}/compile_commands.json" SYMBOLIC)
endif()<|MERGE_RESOLUTION|>--- conflicted
+++ resolved
@@ -59,7 +59,6 @@
   add_compile_options(/DNOMINMAX)
 endif()
 
-<<<<<<< HEAD
 # Detect when building against a conda environment set the _using_conda variable
 # for use both in this file and in the parent
 get_filename_component(_python_bin_dir ${Python_EXECUTABLE} DIRECTORY)
@@ -70,7 +69,7 @@
 else()
   set(_using_conda Off)
 endif()
-=======
+
 # Enable diagnostic colors for ninja
 if(CMAKE_COMPILER_IS_GNUCXX AND CMAKE_CXX_COMPILER_VERSION VERSION_GREATER 5.0)
   set(CMAKE_CXX_FLAGS "${CMAKE_CXX_FLAGS} -fdiagnostics-color=always")
@@ -81,15 +80,6 @@
   set(CMAKE_CXX_FLAGS "${CMAKE_CXX_FLAGS} -fcolor-diagnostics")
   set(CMAKE_C_FLAGS "${CMAKE_C_FLAGS} -fcolor-diagnostics")
 endif()
-
-include_directories(
-  ${PROJECT_SOURCE_DIR}/cpp/util ${PROJECT_SOURCE_DIR}/cpp/locality
-  ${PROJECT_SOURCE_DIR}/cpp/box)
-
-# We treat the extern folder as a SYSTEM library to avoid getting any diagnostic
-# information from it. In particular, this avoids clang-tidy throwing errors due
-# to any issues in external code. include_directories(SYSTEM ${TBB_INCLUDE_DIR})
->>>>>>> d0850af8
 
 include_directories(
   ${PROJECT_SOURCE_DIR}/freud/box
