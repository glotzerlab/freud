from __future__ import division

import numpy as np
import numpy.testing as npt
import freud
import warnings
import unittest


class TestRDF(unittest.TestCase):
    def test_generateR(self):
        rmax = 51.23
        dr = 0.1
        for rmin in [0, 0.05, 0.1, 1.0, 3.0]:
            nbins = int((rmax - rmin) / dr)

            # make sure the radius for each bin is generated correctly
            r_list = np.zeros(nbins, dtype=np.float32)
            for i in range(nbins):
                r1 = i * dr + rmin
                r2 = r1 + dr
                r_list[i] = 2.0/3.0 * (r2**3.0 - r1**3.0) / (r2**2.0 - r1**2.0)
            rdf = freud.density.RDF(rmax, dr, rmin=rmin)
            npt.assert_allclose(rdf.R, r_list, rtol=1e-4, atol=1e-4)

    def test_invalid_rdf(self):
        # Make sure that invalid RDF objects raise errors
        with self.assertRaises(ValueError):
            freud.density.RDF(rmax=-1, dr=0.1)
        with self.assertRaises(ValueError):
            freud.density.RDF(rmax=1, dr=0)
        with self.assertRaises(ValueError):
            freud.density.RDF(rmax=1, dr=0.1, rmin=2)

    def test_random_point(self):
        rmax = 10.0
        dr = 1.0
        num_points = 10000
        tolerance = 0.1
        box_size = rmax*3.1
        np.random.seed(0)

        def ig_sphere(x, y, j):
            return 4/3*np.pi*np.trapz(y[:j]*(x[:j]+dr/2)**2, x[:j])

        for i, rmin in enumerate([0, 0.05, 0.1, 1.0, 3.0]):
            nbins = int((rmax - rmin) / dr)
            points = np.random.random_sample((num_points, 3)).astype(
                np.float32) * box_size - box_size/2
<<<<<<< HEAD
            rdf = freud.density.RDF(rmax, dr, rmin=rmin)
            box = freud.box.Box.cube(box_size)
=======
            points.flags['WRITEABLE'] = False
            rdf = density.RDF(rmax, dr, rmin=rmin)
            fbox = box.Box.cube(box_size)
>>>>>>> 199571aa
            if i < 3:
                rdf.accumulate(box, points)
            else:
                rdf.compute(box, points)
            self.assertTrue(rdf.box == box)
            correct = np.ones(nbins, dtype=np.float32)
            correct[0] = 0.0
            npt.assert_allclose(rdf.RDF, correct, atol=tolerance)

            # Numerical integration to compute the running coordination number
            # will be highly inaccurate, so we can only test up to a limited
            # precision. Also, since dealing with nonzero rmin values requires
            # extrapolation, we only test when rmin=0.
            if rmin == 0:
                correct_cumulative = np.array(
                    [ig_sphere(rdf.R, rdf.RDF, j) for j in range(1, nbins+1)]
                )
                npt.assert_allclose(rdf.n_r, correct_cumulative,
                                    rtol=tolerance*5)

    def test_repr(self):
        rdf = freud.density.RDF(10, 0.1, rmin=0.5)
        self.assertEqual(str(rdf), str(eval(repr(rdf))))


if __name__ == '__main__':
    unittest.main()<|MERGE_RESOLUTION|>--- conflicted
+++ resolved
@@ -47,14 +47,11 @@
             nbins = int((rmax - rmin) / dr)
             points = np.random.random_sample((num_points, 3)).astype(
                 np.float32) * box_size - box_size/2
-<<<<<<< HEAD
+            
+            points.flags['WRITEABLE'] = False
             rdf = freud.density.RDF(rmax, dr, rmin=rmin)
             box = freud.box.Box.cube(box_size)
-=======
-            points.flags['WRITEABLE'] = False
-            rdf = density.RDF(rmax, dr, rmin=rmin)
-            fbox = box.Box.cube(box_size)
->>>>>>> 199571aa
+            
             if i < 3:
                 rdf.accumulate(box, points)
             else:
