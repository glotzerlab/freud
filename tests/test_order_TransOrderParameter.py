--- conflicted
+++ resolved
@@ -19,12 +19,8 @@
         trans = freud.order.TransOrderParameter(1.1, 4, 4)
         trans.compute(box, positions)
 
-<<<<<<< HEAD
-        self.assertTrue(np.allclose(trans.d_r, 0, atol=1e-7))
-=======
         npt.assert_allclose(trans.d_r, 0, atol=1e-6)
 
->>>>>>> 1acf5ebb
         self.assertEqual(box, trans.box)
         self.assertEqual(len(positions), trans.num_particles)
 
