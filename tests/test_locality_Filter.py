--- conflicted
+++ resolved
@@ -118,6 +118,15 @@
         npt.assert_allclose(nlist_1.distances, nlist_2.distances, rtol=1e-5)
         npt.assert_allclose(nlist_1.point_indices, nlist_2.point_indices)
         npt.assert_allclose(nlist_1.query_point_indices, nlist_2.query_point_indices)
+
+    @pytest.mark.parametrize("nlist_property", ["filtered_nlist", "unfiltered_nlist"])
+    def test_nlist_lifetime(self, nlist_property):
+        def _get_nlist(sys):
+            filt = self.get_filter_object()
+            filt.compute(sys)
+            return getattr(filt, nlist_property)
+
+        conftest.nlist_lifetime_check(_get_nlist)
 
 
 class TestRAD(FilterTest):
@@ -263,28 +272,6 @@
         )
         sorted_neighbors = np.asarray(nlist)
 
-<<<<<<< HEAD
-    @pytest.mark.parametrize("nlist_property", ["filtered_nlist", "unfiltered_nlist"])
-    def test_nlist_lifetime(self, nlist_property):
-        def _get_nlist(sys):
-            sann = freud.locality.FilterSANN()
-            sann.compute(sys)
-            return getattr(sann, nlist_property)
-
-        conftest.nlist_lifetime_check(_get_nlist)
-
-    @staticmethod
-    def compute_SANN_neighborlist(system, r_max):
-        """Compute SANN in python."""
-        box, points = system
-        N = len(points)
-        aq = freud.locality.AABBQuery(box, points)
-        nlist = aq.query(
-            points, dict(mode="ball", r_max=r_max, exclude_ii=True)
-        ).toNeighborList(sort_by_distance=True)
-        sorted_neighbours = np.asarray(nlist)
-=======
->>>>>>> bde386f9
         sorted_dist = np.asarray(nlist.distances)
         sol_id = []
         mask = np.zeros(len(nlist.distances), dtype=bool)
