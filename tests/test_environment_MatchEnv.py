--- conflicted
+++ resolved
@@ -258,24 +258,13 @@
         nlist = self._make_global_neighborlist(box, xyz)
         match = freud.environment.EnvironmentCluster()
         query_args = dict(r_guess=r_max, num_neighbors=num_neighbors)
-<<<<<<< HEAD
-        with pytest.warns(FutureWarning):
-            match.compute(
-                (box, xyz),
-                threshold,
-                registration=True,
-                global_search=True,
-                cluster_neighbors=query_args,
-            )
-=======
         match.compute(
             (box, xyz),
             threshold,
             registration=True,
-            neighbors=nlist,
+            cluster_neighbors=nlist,
             env_neighbors=query_args,
         )
->>>>>>> 650d1a7b
         clusters = match.cluster_idx
 
         # Get environment for each particle
@@ -456,27 +445,6 @@
         match._repr_png_()
         plt.close("all")
 
-<<<<<<< HEAD
-    def test_warning_global_search(self):
-        """Test that setting global_search = True raises warnings."""
-        points = [[1, 0, 0], [0, 1, 0], [-1, 0, 0], [0, -1, 0]]
-
-        num_neighbors = 4
-
-        box = freud.box.Box.square(3)
-        match = freud.environment.EnvironmentCluster()
-        query_args = dict(num_neighbors=num_neighbors)
-        with pytest.warns(FutureWarning):
-            match.compute(
-                (box, points), 0.1, cluster_neighbors=query_args, global_search=True
-            )
-
-        assert (
-            freud.__version__ < "3.0.0"
-        ), "The global_search flag should be removed in version >= 3.0.0"
-
-=======
->>>>>>> 650d1a7b
 
 class TestEnvironmentMotifMatch:
     def test_square(self):
