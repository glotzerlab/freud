import numpy as np
import numpy.testing as npt
import freud
import unittest
import util


class TestFloatCF(unittest.TestCase):
    def test_generateR(self):
        rmax = 51.23
        dr = 0.1
        nbins = int(rmax / dr)

        # make sure the radius for each bin is generated correctly
        r_list = np.zeros(nbins, dtype=np.float32)
        for i in range(nbins):
            r1 = i * dr
            r2 = r1 + dr
            r_list[i] = 2.0/3.0 * (r2**3.0 - r1**3.0) / (r2**2.0 - r1**2.0)

        ocf = freud.density.FloatCF(rmax, dr)

        npt.assert_allclose(ocf.R, r_list, atol=1e-3)

    def test_attribute_access(self):
        rmax = 10.0
        dr = 1.0
        num_points = 100
        box_size = rmax*3.1
        box, points = util.makeBoxAndRandomPoints(box_size, num_points, True)
        ang = np.random.random_sample((num_points)).astype(np.float64) - 0.5
        ocf = freud.density.FloatCF(rmax, dr)

        # Test protected attribute access
        with self.assertRaises(AttributeError):
            ocf.RDF
        with self.assertRaises(AttributeError):
            ocf.box
        with self.assertRaises(AttributeError):
            ocf.counts

        ocf.accumulate(box, points, ang)

        # Test if accessible now
        ocf.RDF
        ocf.box
        ocf.counts

        # reset
        ocf.reset()

        # Test protected attribute access
        with self.assertRaises(AttributeError):
            ocf.RDF
        with self.assertRaises(AttributeError):
            ocf.box
        with self.assertRaises(AttributeError):
            ocf.counts

        ocf.compute(box, points, ang)

        # Test if accessible now
        ocf.RDF
        ocf.box
        ocf.counts

    def test_random_points(self):
        rmax = 10.0
        dr = 1.0
        num_points = 1000
        box_size = rmax*3.1
        box, points = util.makeBoxAndRandomPoints(box_size, num_points, True)
        ang = np.random.random_sample((num_points)).astype(np.float64) - 0.5
        correct = np.zeros(int(rmax/dr), dtype=np.float64)
        absolute_tolerance = 0.1
        # first bin is bad
        test_set = util.makeRawQueryNlistTestSet(
            box, points, points, 'ball', rmax, 0, True)
        for ts in test_set:
            ocf = freud.density.FloatCF(rmax, dr)
            ocf.accumulate(box, ts[0], ang, nlist=ts[1])
            npt.assert_allclose(ocf.RDF, correct, atol=absolute_tolerance)
            ocf.compute(box, ts[0], ang, nlist=ts[1])
            npt.assert_allclose(ocf.RDF, correct, atol=absolute_tolerance)
            ocf.reset()
            ocf.accumulate(box, ts[0], ang, points,
                           ang, query_args={'exclude_ii': True}, nlist=ts[1])
            npt.assert_allclose(ocf.RDF, correct, atol=absolute_tolerance)
            ocf.reset()
            ocf.accumulate(box, ts[0], ang, values=ang, nlist=ts[1])
            npt.assert_allclose(ocf.RDF, correct, atol=absolute_tolerance)
            ocf.compute(box, ts[0], ang, nlist=ts[1])
            npt.assert_allclose(ocf.RDF, correct, atol=absolute_tolerance)
            self.assertEqual(freud.box.Box.square(box_size), ocf.box)

    def test_zero_points(self):
        rmax = 10.0
        dr = 1.0
        num_points = 1000
        box_size = rmax*3.1
        box, points = util.makeBoxAndRandomPoints(box_size, num_points, True)
        ang = np.zeros(int(num_points), dtype=np.float64)
        ocf = freud.density.FloatCF(rmax, dr)
        ocf.accumulate(box, points, ang)

        correct = np.zeros(int(rmax/dr), dtype=np.float32)
        absolute_tolerance = 0.1
        npt.assert_allclose(ocf.RDF, correct, atol=absolute_tolerance)

    def test_counts(self):
        rmax = 10.0
        dr = 1.0
        num_points = 10
        box_size = rmax*2.1
        box, points = util.makeBoxAndRandomPoints(box_size, num_points, True)
        ang = np.zeros(int(num_points), dtype=np.float64)

        vectors = points[np.newaxis, :, :] - points[:, np.newaxis, :]
        vector_lengths = np.array(
            [[np.linalg.norm(box.wrap(vectors[i][j]))
              for i in range(num_points)]
             for j in range(num_points)])

        # Subtract len(points) to exclude the zero i-i distances
        correct = np.sum(vector_lengths < rmax) - len(points)

        ocf = freud.density.FloatCF(rmax, dr)
        ocf.compute(freud.box.Box.square(box_size), points, ang)
        self.assertEqual(np.sum(ocf.counts), correct)

    def test_repr(self):
        ocf = freud.density.FloatCF(1000, 40)
        self.assertEqual(str(ocf), str(eval(repr(ocf))))

    def test_repr_png(self):
        rmax = 10.0
        dr = 1.0
        num_points = 1000
        box_size = rmax*3.1
        box, points = util.makeBoxAndRandomPoints(box_size, num_points, True)
        ang = np.random.random_sample((num_points)).astype(np.float64) - 0.5
        ocf = freud.density.FloatCF(rmax, dr)

        with self.assertRaises(AttributeError):
            ocf.plot()
        self.assertEqual(ocf._repr_png_(), None)

        ocf.accumulate(box, points, ang)
        ocf._repr_png_()

<<<<<<< HEAD
    def test_query_nn(self):
        """Test nearest-neighbor-based querying."""
        box_size = 8
        rmax = 3
        dr = 1
        box = freud.box.Box.cube(box_size)
        ref_points = np.array([[0, 0, 0]],
                              dtype=np.float32)
        points = np.array([[0.4, 0.0, 0.0],
                           [0.9, 0.0, 0.0],
                           [0.0, 1.4, 0.0],
                           [0.0, 1.9, 0.0],
                           [0.0, 0.0, 2.4],
                           [0.0, 0.0, 2.9]],
                          dtype=np.float32)
        ref_values = np.ones(ref_points.shape[0])
        values = np.ones(points.shape[0])

        cf = freud.density.FloatCF(rmax, dr)
        cf.compute(box, ref_points, ref_values, points, values,
                   query_args={'mode': 'nearest', 'nn': 1})
        npt.assert_array_equal(cf.RDF, [1, 1, 1])
        npt.assert_array_equal(cf.counts, [2, 2, 2])

        cf.compute(box, points, values, ref_points, ref_values,
                   query_args={'mode': 'nearest', 'nn': 1})
        npt.assert_array_equal(cf.RDF, [1, 0, 0])
        npt.assert_array_equal(cf.counts, [1, 0, 0])
=======
    def test_ref_points_ne_points(self):
        def value_func(_r):
            return np.sin(_r)

        rmax = 10.0
        dr = 0.1
        box_size = rmax*5
        box = freud.box.Box.square(box_size)

        ocf = freud.density.FloatCF(rmax, dr)

        points = []
        values = []
        supposed_RDF = []
        N = 300

        # We are generating the values so that they are sine wave from 0 to 2pi
        # rotated around z axis.
        # Therefore, the RDF should be a scalar multiple sin if we set our
        # ref_point to be in the origin.
        for r in ocf.R:
            for k in range(N):
                points.append([r * np.cos(2*np.pi*k/N),
                               r * np.sin(2*np.pi*k/N), 0])
                values.append(value_func(r))
            supposed_RDF.append(value_func(r))

        supposed_RDF = np.array(supposed_RDF)

        # ref_points are within distances closer than dr, so their impact on
        # the result should be minimal.
        ref_points = [[dr/4, 0, 0], [-dr/4, 0, 0], [0, dr/4, 0], [0, -dr/4, 0]]

        test_set = util.makeRawQueryNlistTestSet(
            box, ref_points, points, "ball", rmax, 0, False)
        for ts in test_set:
            ocf = freud.density.FloatCF(rmax, dr)
            # try for different scalar values.
            for rv in [0, 1, 2, 7]:
                ref_values = [rv] * 4

                ocf.compute(
                    box, ts[0], ref_values, points, values, nlist=ts[1])
                correct = supposed_RDF * rv

                npt.assert_allclose(ocf.RDF, correct, atol=1e-6)
>>>>>>> f436d312


if __name__ == '__main__':
    unittest.main()<|MERGE_RESOLUTION|>--- conflicted
+++ resolved
@@ -148,7 +148,6 @@
         ocf.accumulate(box, points, ang)
         ocf._repr_png_()
 
-<<<<<<< HEAD
     def test_query_nn(self):
         """Test nearest-neighbor-based querying."""
         box_size = 8
@@ -177,7 +176,7 @@
                    query_args={'mode': 'nearest', 'nn': 1})
         npt.assert_array_equal(cf.RDF, [1, 0, 0])
         npt.assert_array_equal(cf.counts, [1, 0, 0])
-=======
+
     def test_ref_points_ne_points(self):
         def value_func(_r):
             return np.sin(_r)
@@ -224,7 +223,6 @@
                 correct = supposed_RDF * rv
 
                 npt.assert_allclose(ocf.RDF, correct, atol=1e-6)
->>>>>>> f436d312
 
 
 if __name__ == '__main__':
