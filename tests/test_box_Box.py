import numpy as np
import numpy.testing as npt
import freud
from collections import namedtuple
import matplotlib
import unittest
import warnings
matplotlib.use('agg')


class TestBox(unittest.TestCase):

    def setUp(self):
        # We ignore warnings for test_2_dimensional
        warnings.simplefilter("ignore")

    def test_construct(self):
        """Test correct behavior for various constructor signatures"""
        with self.assertRaises(ValueError):
            freud.box.Box(0, 0)

        with self.assertRaises(ValueError):
            freud.box.Box(1, 2, is2D=False)

        with warnings.catch_warnings(record=True) as w:
            warnings.simplefilter("always")
            freud.box.Box(1, 2, 3, is2D=True)
            self.assertTrue(len(w) == 1)

        box = freud.box.Box(1, 2)
        self.assertTrue(box.dimensions == 2)

    def test_get_length(self):
        box = freud.box.Box(2, 4, 5, 1, 0, 0)

        npt.assert_allclose(box.Lx, 2, rtol=1e-6)
        npt.assert_allclose(box.Ly, 4, rtol=1e-6)
        npt.assert_allclose(box.Lz, 5, rtol=1e-6)
        npt.assert_allclose(box.L, [2, 4, 5], rtol=1e-6)
        npt.assert_allclose(box.L_inv, [0.5, 0.25, 0.2], rtol=1e-6)

    def test_set_length(self):
        # Make sure we can change the lengths of the box after its creation
        box = freud.box.Box(1, 2, 3, 1, 0, 0)

        box.Lx = 4
        box.Ly = 5
        box.Lz = 6

        npt.assert_allclose(box.Lx, 4, rtol=1e-6)
        npt.assert_allclose(box.Ly, 5, rtol=1e-6)
        npt.assert_allclose(box.Lz, 6, rtol=1e-6)

        box.L = [7, 8, 9]
        npt.assert_allclose(box.L, [7, 8, 9], rtol=1e-6)

        with self.assertRaises(ValueError):
            box.L = [1, 2, 3, 4]

        with self.assertRaises(ValueError):
            box.L = [1, 2]

    def test_get_tilt_factor(self):
        box = freud.box.Box(2, 2, 2, 1, 2, 3)

        npt.assert_allclose(box.xy, 1, rtol=1e-6)
        npt.assert_allclose(box.xz, 2, rtol=1e-6)
        npt.assert_allclose(box.yz, 3, rtol=1e-6)

    def test_set_tilt_factor(self):
        box = freud.box.Box(2, 2, 2, 1, 2, 3)
        box.xy = 4
        box.xz = 5
        box.yz = 6

        npt.assert_allclose(box.xy, 4, rtol=1e-6)
        npt.assert_allclose(box.xz, 5, rtol=1e-6)
        npt.assert_allclose(box.yz, 6, rtol=1e-6)

    def test_box_volume(self):
        box3d = freud.box.Box(2, 2, 2, 1, 0, 0)
        box2d = freud.box.Box(2, 2, 0, 0, 0, 0, is2D=True)

        npt.assert_allclose(box3d.volume, 8, rtol=1e-6)
        npt.assert_allclose(box2d.volume, 4, rtol=1e-6)

    def test_wrap_single_particle(self):
        box = freud.box.Box(2, 2, 2, 1, 0, 0)

        points = [0, -1, -1]
        npt.assert_allclose(box.wrap(points)[0], -2, rtol=1e-6)

        points = np.array(points)
        npt.assert_allclose(box.wrap(points)[0], -2, rtol=1e-6)
        with self.assertRaises(ValueError):
            box.wrap([1, 2])

    def test_wrap_multiple_particles(self):
        box = freud.box.Box(2, 2, 2, 1, 0, 0)

        points = [[0, -1, -1], [0, 0.5, 0]]
        npt.assert_allclose(box.wrap(points)[0, 0], -2, rtol=1e-6)

        points = np.array(points)
        npt.assert_allclose(box.wrap(points)[0, 0], -2, rtol=1e-6)

    def test_wrap_multiple_images(self):
        box = freud.box.Box(2, 2, 2, 1, 0, 0)

        points = [[10, -5, -5], [0, 0.5, 0]]
        npt.assert_allclose(box.wrap(points)[0, 0], -2, rtol=1e-6)

        points = np.array(points)
        npt.assert_allclose(box.wrap(points)[0, 0], -2, rtol=1e-6)

    def test_wrap_inplace(self):
        # Test inplace = True modifies the input array
        box = freud.box.Box(2, 2, 2, 1, 0, 0)

        points = [[10, -5, -5], [0, 0.5, 0]]
        with self.assertRaises(Exception):
            box.wrap(points, inplace=True)

        points = np.array(points, dtype=np.float32)
        npt.assert_equal((box.wrap(points, inplace=True) is points), True)

        # Test inplace = True gives the same results as inplace = False
        box = freud.box.Box(2, 2, 2, 1, 0, 0)

        points = [[10, -5, -5], [0, 0.5, 0]]
        with self.assertRaises(Exception):
            box.wrap(points, inplace=True)

        points = np.array(points, dtype=np.float32)
        npt.assert_equal(box.wrap(points), box.wrap(points, inplace=True))
<<<<<<< HEAD

=======
    
>>>>>>> 280670b8
    def test_unwrap(self):
        box = freud.box.Box(2, 2, 2, 1, 0, 0)

        points = [0, -1, -1]
        imgs = [1, 0, 0]
        npt.assert_allclose(
            box.unwrap(points, imgs), [2, -1, -1], rtol=1e-6)

        points = [[0, -1, -1], [0, 0.5, 0]]
        imgs = [[1, 0, 0], [1, 1, 0]]
        npt.assert_allclose(box.unwrap(points, imgs)[0, 0], 2, rtol=1e-6)

        points = np.array(points)
        imgs = np.array(imgs)
        npt.assert_allclose(box.unwrap(points, imgs)[0, 0], 2, rtol=1e-6)

        with self.assertRaises(ValueError):
            box.unwrap(points, imgs[..., np.newaxis])

        with self.assertRaises(ValueError):
            box.unwrap(points[:, :2], imgs)

        # Now test 2D
        box = freud.box.Box.square(1)

        points = [10, 0, 0]
        imgs = [10, 1, 2]
        npt.assert_allclose(
            box.unwrap(points, imgs), [20, 1, 0], rtol=1e-6)

        # Test broadcasting one image with multiple vectors
        box = freud.box.Box.cube(1)

        points = [[10, 0, 0], [11, 0, 0]]
        imgs = [10, 1, 2]
        npt.assert_allclose(
            box.unwrap(points, imgs), [[20, 1, 2], [21, 1, 2]], rtol=1e-6)

        # Test broadcasting one vector with multiple images
        box = freud.box.Box.cube(1)

        points = [10, 0, 0]
        imgs = [[10, 1, 2], [11, 1, 2]]
        npt.assert_allclose(
            box.unwrap(points, imgs), [[20, 1, 2], [21, 1, 2]], rtol=1e-6)

    def test_images_3d(self):
        box = freud.box.Box(2, 2, 2, 0, 0, 0)
        points = np.array([[50, 40, 30],
                           [-10, 0, 0]])
        images = np.array([box.get_images(vec) for vec in points])
        npt.assert_equal(images,
                         np.array([[25, 20, 15],
                                   [-5, 0, 0]]))
        images = box.get_images(points)
        npt.assert_equal(images,
                         np.array([[25, 20, 15],
                                   [-5, 0, 0]]))

    def test_images_2d(self):
        box = freud.box.Box(2, 2, 0, 0, 0, 0)
        points = np.array([[50, 40, 0],
                           [-10, 0, 0]])
        images = np.array([box.get_images(vec) for vec in points])
        npt.assert_equal(images,
                         np.array([[25, 20, 0],
                                   [-5, 0, 0]]))
        images = box.get_images(points)
        npt.assert_equal(images,
                         np.array([[25, 20, 0],
                                   [-5, 0, 0]]))

    def test_center_of_mass(self):
        box = freud.box.Box.cube(5)

        npt.assert_allclose(
            box.center_of_mass([[0, 0, 0]]), [0, 0, 0], atol=1e-6)
        npt.assert_allclose(
            box.center_of_mass([[1, 1, 1]]), [1, 1, 1], atol=1e-6)
        npt.assert_allclose(
            box.center_of_mass([[1, 1, 1], [2, 2, 2]]),
            [1.5, 1.5, 1.5], atol=1e-6)
        npt.assert_allclose(
            box.center_of_mass([[-2, -2, -2], [2, 2, 2]]),
            [-2.5, -2.5, -2.5], atol=1e-6)
        npt.assert_allclose(
            box.center_of_mass([[-2.2, -2.2, -2.2], [2, 2, 2]]),
            [2.4, 2.4, 2.4], atol=1e-6)

    def test_center_of_mass_weighted(self):
        box = freud.box.Box.cube(5)

        points = [[0, 0, 0], -box.L/4]
        masses = [2, 1]
        phases = np.exp(2*np.pi*1j*box.make_fractional(points))
        com_angle = np.angle(phases.T @ masses / np.sum(masses))
        com = box.make_absolute(com_angle / (2*np.pi))
        npt.assert_allclose(
            box.center_of_mass(points, masses), com, atol=1e-6)

    def test_center(self):
        box = freud.box.Box.cube(5)

        npt.assert_allclose(box.center([[0, 0, 0]]), [[0, 0, 0]], atol=1e-6)
        npt.assert_allclose(box.center([[1, 1, 1]]), [[0, 0, 0]], atol=1e-6)
        npt.assert_allclose(box.center([[1, 1, 1], [2, 2, 2]]),
                            [[-0.5, -0.5, -0.5], [0.5, 0.5, 0.5]], atol=1e-6)
        npt.assert_allclose(box.center([[-2, -2, -2], [2, 2, 2]]),
                            [[0.5, 0.5, 0.5], [-0.5, -0.5, -0.5]], atol=1e-6)

    def test_center_weighted(self):
        box = freud.box.Box.cube(5)

        points = [[0, 0, 0], -box.L/4]
        masses = [2, 1]
        phases = np.exp(2*np.pi*1j*box.make_fractional(points))
        com_angle = np.angle(phases.T @ masses / np.sum(masses))
        com = box.make_absolute(com_angle / (2*np.pi))
        npt.assert_allclose(box.center(points, masses),
                            box.wrap(points - com), atol=1e-6)

        # Make sure the center of mass is not (0, 0, 0) if ignoring masses
        assert not np.allclose(box.center_of_mass(points),
                               [0, 0, 0], atol=1e-6)

    def test_absolute_coordinates(self):
        box = freud.box.Box(2, 2, 2)
        f_point = np.array([[0.5, 0.25, 0.75],
                            [0, 0, 0],
                            [0.5, 0.5, 0.5]])
        point = np.array([[0, -0.5, 0.5], [-1, -1, -1], [0, 0, 0]])

        testcoordinates = np.array([box.make_absolute(f) for f in f_point])
        npt.assert_equal(testcoordinates, point)

        testcoordinates = box.make_absolute(f_point)

        npt.assert_equal(testcoordinates, point)

    def test_fractional_coordinates(self):
        box = freud.box.Box(2, 2, 2)
        f_point = np.array([[0.5, 0.25, 0.75],
                            [0, 0, 0],
                            [0.5, 0.5, 0.5]])
        point = np.array([[0, -0.5, 0.5], [-1, -1, -1], [0, 0, 0]])

        testfraction = np.array([box.make_fractional(vec) for vec in point])
        npt.assert_equal(testfraction, f_point)

        testfraction = box.make_fractional(point)

        npt.assert_equal(testfraction, f_point)

    def test_vectors(self):
        """Test getting lattice vectors"""
        b_list = [1, 2, 3, 0.1, 0.2, 0.3]
        Lx, Ly, Lz, xy, xz, yz = b_list
        box = freud.box.Box.from_box(b_list)
        npt.assert_allclose(
            box.get_box_vector(0),
            [Lx, 0, 0]
        )
        npt.assert_allclose(
            box.v1,
            [Lx, 0, 0]
        )
        npt.assert_allclose(
            box.get_box_vector(1),
            [xy*Ly, Ly, 0]
        )
        npt.assert_allclose(
            box.v2,
            [xy*Ly, Ly, 0]
        )
        npt.assert_allclose(
            box.get_box_vector(2),
            [xz*Lz, yz*Lz, Lz]
        )
        npt.assert_allclose(
            box.v3,
            [xz*Lz, yz*Lz, Lz]
        )

    def test_periodic(self):
        box = freud.box.Box(1, 2, 3, 0, 0, 0)
        npt.assert_array_equal(box.periodic, True)
        self.assertTrue(box.periodic_x)
        self.assertTrue(box.periodic_y)
        self.assertTrue(box.periodic_z)

        # Test setting all flags together
        box.periodic = False
        npt.assert_array_equal(box.periodic, False)
        self.assertFalse(box.periodic_x)
        self.assertFalse(box.periodic_y)
        self.assertFalse(box.periodic_z)

        # Test setting flags as a list
        box.periodic = [True, True, True]
        npt.assert_array_equal(box.periodic, True)

        # Test setting each flag separately
        box.periodic_x = False
        box.periodic_y = False
        box.periodic_z = False
        self.assertEqual(box.periodic_x, False)
        self.assertEqual(box.periodic_y, False)
        self.assertEqual(box.periodic_z, False)

        box.periodic = True
        npt.assert_array_equal(box.periodic, True)

    def test_equal(self):
        box = freud.box.Box(2, 2, 2, 1, 0.5, 0.1)
        box2 = freud.box.Box(2, 2, 2, 1, 0, 0)
        self.assertEqual(box, box)
        self.assertNotEqual(box, box2)

    def test_repr(self):
        box = freud.box.Box(2, 2, 2, 1, 0.5, 0.1)
        self.assertEqual(box, eval(repr(box)))

    def test_str(self):
        box = freud.box.Box(2, 2, 2, 1, 0.5, 0.1)
        box2 = freud.box.Box(2, 2, 2, 1, 0.5, 0.1)
        self.assertEqual(str(box), str(box2))

    def test_to_dict(self):
        """Test converting box to dict"""
        box = freud.box.Box(2, 2, 2, 1, 0.5, 0.1)
        box2 = box.to_dict()
        box_dict = {'Lx': 2, 'Ly': 2, 'Lz': 2, 'xy': 1, 'xz': 0.5, 'yz': 0.1}
        for k in box_dict:
            npt.assert_allclose(box_dict[k], box2[k])

    def test_from_box(self):
        """Test various methods of initializing a box"""
        box = freud.box.Box(2, 2, 2, 1, 0.5, 0.1)
        box2 = freud.box.Box.from_box(box)
        self.assertEqual(box, box2)

        box_dict = {'Lx': 2, 'Ly': 2, 'Lz': 2, 'xy': 1, 'xz': 0.5, 'yz': 0.1}
        box3 = freud.box.Box.from_box(box_dict)
        self.assertEqual(box, box3)

        with self.assertRaises(ValueError):
            box_dict['dimensions'] = 3
            freud.box.Box.from_box(box_dict, 2)

        BoxTuple = namedtuple('BoxTuple',
                              ['Lx', 'Ly', 'Lz', 'xy', 'xz', 'yz',
                               'dimensions'])
        box4 = freud.box.Box.from_box(BoxTuple(2, 2, 2, 1, 0.5, 0.1, 3))
        self.assertEqual(box, box4)

        with self.assertRaises(ValueError):
            freud.box.Box.from_box(BoxTuple(2, 2, 2, 1, 0.5, 0.1, 2), 3)

        box5 = freud.box.Box.from_box([2, 2, 2, 1, 0.5, 0.1])
        self.assertEqual(box, box5)

        box6 = freud.box.Box.from_box(np.array([2, 2, 2, 1, 0.5, 0.1]))
        self.assertEqual(box, box6)

        with self.assertRaises(ValueError):
            freud.box.Box.from_box([2, 2, 2, 1, 0.5])

        box7 = freud.box.Box.from_matrix(box.to_matrix())
        self.assertTrue(np.isclose(box.to_matrix(), box7.to_matrix()).all())

    def test_matrix(self):
        box = freud.box.Box(2, 2, 2, 1, 0.5, 0.1)
        box2 = freud.box.Box.from_matrix(box.to_matrix())
        self.assertTrue(np.isclose(box.to_matrix(), box2.to_matrix()).all())

        box3 = freud.box.Box(2, 2, 0, 0.5, 0, 0)
        box4 = freud.box.Box.from_matrix(box3.to_matrix())
        self.assertTrue(np.isclose(box3.to_matrix(), box4.to_matrix()).all())

    def test_set_dimensions(self):
        b = np.asarray([[1, 0, 0],
                        [0, 1, 0],
                        [0, 0, 1]])
        box = freud.Box.from_box(b, dimensions=2)
        self.assertTrue(box.dimensions == 2)

    def test_2_dimensional(self):
        box = freud.box.Box.square(L=1)
        # Setting Lz for a 2D box throws a warning that we hide with setUp()
        box.Lz = 1.0
        self.assertEqual(box.Lz, 0.0)
        self.assertTrue(box.dimensions == 2)
        box.dimensions = 3
        self.assertEqual(box.Lz, 0.0)
        self.assertTrue(box.dimensions == 3)
        box.Lz = 1.0
        self.assertEqual(box.Lz, 1.0)

    def test_cube(self):
        L = 10.0
        cube = freud.box.Box.cube(L=L)
        self.assertEqual(cube.Lx, L)
        self.assertEqual(cube.Ly, L)
        self.assertEqual(cube.Lz, L)
        self.assertEqual(cube.xy, 0)
        self.assertEqual(cube.xz, 0)
        self.assertEqual(cube.yz, 0)
        self.assertEqual(cube.dimensions, 3)

    def test_square(self):
        L = 10.0
        square = freud.box.Box.square(L=L)
        self.assertEqual(square.Lx, L)
        self.assertEqual(square.Ly, L)
        self.assertEqual(square.Lz, 0)
        self.assertEqual(square.xy, 0)
        self.assertEqual(square.xz, 0)
        self.assertEqual(square.yz, 0)
        self.assertEqual(square.dimensions, 2)

    def test_multiply(self):
        box = freud.box.Box(2, 3, 4, 1, 0.5, 0.1)
        box2 = box * 2
        self.assertTrue(np.isclose(box2.Lx, 4))
        self.assertTrue(np.isclose(box2.Ly, 6))
        self.assertTrue(np.isclose(box2.Lz, 8))
        self.assertTrue(np.isclose(box2.xy, 1))
        self.assertTrue(np.isclose(box2.xz, 0.5))
        self.assertTrue(np.isclose(box2.yz, 0.1))
        box3 = 2 * box
        self.assertEqual(box2, box3)

    def test_plot_3d(self):
        box = freud.box.Box(2, 3, 4, 1, 0.5, 0.1)
        box.plot()

    def test_plot_2d(self):
        box = freud.box.Box(2, 3, 0, 1, 0, 0, is2D=True)
        box.plot()

    def test_compute_distances_2d(self):
        box = freud.box.Box(2, 3, 0, 1, 0, 0, is2D=True)
        points = np.array([[0, 0, 0], [-2.2, -1.3, 0]])
        query_points = np.array(
            [[-0.5, -1.3, 0.], [0.5, 0, 0], [-2.2, -1.3, 0.], [0, 0.4, 0]])
        point_indices = np.array([1, 0, 1, 0])
        query_point_indices = np.array([0, 1, 2, 3])
        distances = box.compute_distances(
            query_points[query_point_indices], points[point_indices])
        npt.assert_allclose(distances, [0.3, 0.5, 0.0, 0.4], rtol=1e-6)

        # 1 dimensional array
        distances = box.compute_distances(query_points[0], points[1])
        npt.assert_allclose(distances, [0.3], rtol=1e-6)

        with self.assertRaises(ValueError):
            box.compute_distances(
                query_points[query_point_indices[:-1]], points[point_indices])
        with self.assertRaises(ValueError):
            box.compute_distances(
                query_points[query_point_indices], points[point_indices[:-1]])

    def test_compute_distances_3d(self):
        box = freud.box.Box(2, 3, 4, 1, 0, 0)
        points = np.array([[0, 0, 0], [-2.2, -1.3, 2]])
        query_points = np.array(
            [[-0.5, -1.3, 2.], [0.5, 0, 0], [-2.2, -1.3, 2.], [0, 0, 0.2]])
        point_indices = np.array([1, 0, 1, 0])
        query_point_indices = np.array([0, 1, 2, 3])
        distances = box.compute_distances(
            query_points[query_point_indices], points[point_indices])
        npt.assert_allclose(distances, [0.3, 0.5, 0.0, 0.2], rtol=1e-6)

    def test_compute_all_distances_2d(self):
        box = freud.box.Box(2, 3, 0, 1, 0, 0, is2D=True)
        points = np.array([[0., 0., 0.], [0., 0., 0.]])
        query_points = np.array(
            [[0.2, 0., 0.], [0., -0.4, 0.], [1., 1., 0.]])
        distances = box.compute_all_distances(points, query_points)
        npt.assert_allclose(distances, [
            [0.2, 0.4, np.sqrt(2)],
            [0.2, 0.4, np.sqrt(2)]], rtol=1e-6)

        points = np.array([0., 0., 0.])
        distances = box.compute_all_distances(points, query_points)
        npt.assert_allclose(distances, [[0.2, 0.4, np.sqrt(2)]], rtol=1e-6)

    def test_compute_all_distances_3d(self):
        box = freud.box.Box(2, 3, 4, 1, 0, 0)
        points = np.array([[0., 0., 1.], [0., 0., 0.]])
        query_points = np.array([[1., 0., 1.], [0., 0., 1.], [0., 0., 0.]])
        distances = box.compute_all_distances(points, query_points)
        npt.assert_allclose(distances,
                            [[1., 0., 1.], [np.sqrt(2), 1., 0.]], rtol=1e-6)

    def test_contains_2d(self):
        box = freud.box.Box(2, 3, 0, 1, 0, 0)
        points = np.random.uniform(-0.5, 0.5, size=(100, 3)).astype(np.float32)
        points[:50] = np.random.uniform(
            0.50001, 0.6, size=(50, 3)).astype(np.float32)
        points[:50] *= (-1)**np.random.randint(0, 2, size=(50, 3))
        points = points @ box.to_matrix().T
        # Force z=0
        points[:, 2] = 0

        in_box_mask = np.ones(points.shape[0]).astype(bool)
        in_box_mask[:50] = False
        npt.assert_array_equal(in_box_mask, box.contains(points))

    def test_contains_3d(self):
        box = freud.box.Box(2, 3, 4, 1, 0.1, 0.3)
        points = np.random.uniform(-0.5, 0.5, size=(100, 3)).astype(np.float32)
        points[:50] = np.random.uniform(
            0.50001, 0.6, size=(50, 3)).astype(np.float32)
        points[:50] *= (-1)**np.random.randint(0, 2, size=(50, 3))
        points = points @ box.to_matrix().T

        in_box_mask = np.ones(points.shape[0]).astype(bool)
        in_box_mask[:50] = False
        npt.assert_array_equal(in_box_mask, box.contains(points))


if __name__ == '__main__':
    unittest.main()<|MERGE_RESOLUTION|>--- conflicted
+++ resolved
@@ -133,11 +133,7 @@
 
         points = np.array(points, dtype=np.float32)
         npt.assert_equal(box.wrap(points), box.wrap(points, inplace=True))
-<<<<<<< HEAD
-
-=======
     
->>>>>>> 280670b8
     def test_unwrap(self):
         box = freud.box.Box(2, 2, 2, 1, 0, 0)
 
