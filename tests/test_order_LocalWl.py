import numpy as np
import numpy.testing as npt
import freud
import unittest
import util

# Validated against manual calculation and pyboo
PERFECT_FCC_W6 = -0.0026260383340077588


class TestLocalWl(unittest.TestCase):
    def test_shape(self):
        N = 1000
        L = 10

        box, positions = util.make_box_and_random_points(L, N)

        comp = freud.order.LocalWl(box, 1.5, 6)
        comp.compute(positions)

        npt.assert_equal(comp.Wl.shape[0], N)

    def test_identical_environments(self):
        (box, positions) = util.make_fcc(4, 4, 4)

        comp = freud.order.LocalWl(box, 1.5, 6)

        with self.assertRaises(AttributeError):
            comp.num_particles
        with self.assertRaises(AttributeError):
            comp.Wl
        with self.assertRaises(AttributeError):
            comp.ave_Wl
        with self.assertRaises(AttributeError):
            comp.norm_Wl
        with self.assertRaises(AttributeError):
            comp.ave_norm_Wl

        comp.compute(positions)
        self.assertTrue(np.isclose(
            np.real(np.average(comp.Wl)), PERFECT_FCC_W6, atol=1e-5))
        self.assertTrue(np.allclose(comp.Wl, comp.Wl[0]))

        with self.assertRaises(AttributeError):
            comp.ave_Wl
        with self.assertRaises(AttributeError):
            comp.norm_Wl
        with self.assertRaises(AttributeError):
            comp.ave_norm_Wl

        comp.computeAve(positions)
        self.assertTrue(np.isclose(
            np.real(np.average(comp.Wl)), PERFECT_FCC_W6, atol=1e-5))
        self.assertTrue(np.allclose(comp.ave_Wl, comp.ave_Wl[0]))

        # Perturb one position to ensure exactly 13 particles' values change
        perturbed_positions = positions.copy()
        perturbed_positions[-1] += [0.1, 0, 0]
        comp.computeAve(perturbed_positions)
        self.assertEqual(
            sum(~np.isclose(np.real(comp.Wl), PERFECT_FCC_W6, rtol=1e-6)), 13)

        # More than 13 particles should change for Wl averaged over neighbors
        self.assertGreater(
            sum(~np.isclose(np.real(comp.ave_Wl), PERFECT_FCC_W6, rtol=1e-6)),
            13)

        with self.assertRaises(AttributeError):
            comp.norm_Wl
        with self.assertRaises(AttributeError):
            comp.ave_norm_Wl

        comp.computeNorm(positions)
        self.assertTrue(np.isclose(
            np.real(np.average(comp.Wl)), PERFECT_FCC_W6, atol=1e-5))
        self.assertTrue(np.allclose(comp.norm_Wl, comp.norm_Wl[0]))

        with self.assertRaises(AttributeError):
            comp.ave_norm_Wl

        comp.computeAveNorm(positions)
        self.assertTrue(np.isclose(
            np.real(np.average(comp.Wl)), PERFECT_FCC_W6, atol=1e-5))
        self.assertTrue(np.allclose(comp.ave_norm_Wl, comp.ave_norm_Wl[0]))

        self.assertEqual(box, comp.box)

        self.assertEqual(len(positions), comp.num_particles)

    def test_repr(self):
        box = freud.box.Box.cube(10)
        comp = freud.order.LocalWl(box, 1.5, 6)
        self.assertEqual(str(comp), str(eval(repr(comp))))

    def test_repr_png(self):
        (box, positions) = util.make_fcc(4, 4, 4)
        comp = freud.order.LocalWl(box, 1.5, 6)

        with self.assertRaises(AttributeError):
            comp.plot(mode="Wl")
        with self.assertRaises(AttributeError):
            comp.plot(mode="ave_Wl")
        with self.assertRaises(AttributeError):
            comp.plot(mode="ave_norm_Wl")
        with self.assertRaises(AttributeError):
            comp.plot(mode="norm_Wl")
        self.assertEqual(comp._repr_png_(), None)
        comp.compute(positions)
        comp.plot(mode="Wl")
        comp.computeAve(positions)
        comp.plot(mode="ave_Wl")
        comp.computeAveNorm(positions)
        comp.plot(mode="ave_norm_Wl")
        comp.computeNorm(positions)
        comp.plot(mode="norm_Wl")


class TestLocalWlNear(unittest.TestCase):
    def test_init_kwargs(self):
        """Ensure that keyword arguments are correctly accepted"""
        box = freud.box.Box.cube(10)
<<<<<<< HEAD
        comp = freud.order.LocalWlNear(box, 1.5, 6, num_neighbors=12)  # noqa
=======
        # Use a really small cutoff to ensure that it is used as a soft cutoff
        comp = freud.order.LocalWlNear(box, 0.1, 6, kn=12)  # noqa: F841
>>>>>>> 3590589e

    def test_shape(self):
        N = 1000
        L = 10

        box, positions = util.make_box_and_random_points(L, N)

        comp = freud.order.LocalWlNear(box, 0.1, 6, 12)
        comp.compute(positions)

        npt.assert_equal(comp.Wl.shape[0], N)

    def test_identical_environments(self):
        (box, positions) = util.make_fcc(4, 4, 4)

        # Use a really small cutoff to ensure that it is used as a soft cutoff
        comp = freud.order.LocalWlNear(box, 0.1, 6, 12)

        with self.assertRaises(AttributeError):
            comp.num_particles
        with self.assertRaises(AttributeError):
            comp.Wl
        with self.assertRaises(AttributeError):
            comp.ave_Wl
        with self.assertRaises(AttributeError):
            comp.norm_Wl
        with self.assertRaises(AttributeError):
            comp.ave_norm_Wl

        comp.compute(positions)
        self.assertTrue(np.isclose(
            np.real(np.average(comp.Wl)), PERFECT_FCC_W6, atol=1e-5))
        self.assertTrue(np.allclose(comp.Wl, comp.Wl[0]))

        with self.assertRaises(AttributeError):
            comp.ave_Wl
        with self.assertRaises(AttributeError):
            comp.norm_Wl
        with self.assertRaises(AttributeError):
            comp.ave_norm_Wl

        comp.computeAve(positions)
        self.assertTrue(np.isclose(
            np.real(np.average(comp.Wl)), PERFECT_FCC_W6, atol=1e-5))
        self.assertTrue(np.allclose(comp.ave_Wl, comp.ave_Wl[0]))

        with self.assertRaises(AttributeError):
            comp.norm_Wl
        with self.assertRaises(AttributeError):
            comp.ave_norm_Wl

        comp.computeNorm(positions)
        self.assertTrue(np.isclose(
            np.real(np.average(comp.Wl)), PERFECT_FCC_W6, atol=1e-5))
        self.assertTrue(np.allclose(comp.norm_Wl, comp.norm_Wl[0]))

        with self.assertRaises(AttributeError):
            comp.ave_norm_Wl

        comp.computeAveNorm(positions)
        self.assertTrue(np.isclose(
            np.real(np.average(comp.Wl)), PERFECT_FCC_W6, atol=1e-5))
        self.assertTrue(np.allclose(comp.ave_norm_Wl, comp.ave_norm_Wl[0]))

        self.assertEqual(box, comp.box)

        self.assertEqual(len(positions), comp.num_particles)

    def test_repr(self):
        box = freud.box.Box.cube(10)
        comp = freud.order.LocalWlNear(box, 0.1, 6, 12)
        self.assertEqual(str(comp), str(eval(repr(comp))))

    def test_repr_png(self):
        (box, positions) = util.make_fcc(4, 4, 4)
        comp = freud.order.LocalWlNear(box, 0.1, 6, 12)

        with self.assertRaises(AttributeError):
            comp.plot(mode="Wl")
        with self.assertRaises(AttributeError):
            comp.plot(mode="ave_Wl")
        with self.assertRaises(AttributeError):
            comp.plot(mode="ave_norm_Wl")
        with self.assertRaises(AttributeError):
            comp.plot(mode="norm_Wl")
        self.assertEqual(comp._repr_png_(), None)
        comp.compute(positions)
        comp.plot(mode="Wl")
        comp.computeAve(positions)
        comp.plot(mode="ave_Wl")
        comp.computeAveNorm(positions)
        comp.plot(mode="ave_norm_Wl")
        comp.computeNorm(positions)
        comp.plot(mode="norm_Wl")


if __name__ == '__main__':
    unittest.main()<|MERGE_RESOLUTION|>--- conflicted
+++ resolved
@@ -119,12 +119,7 @@
     def test_init_kwargs(self):
         """Ensure that keyword arguments are correctly accepted"""
         box = freud.box.Box.cube(10)
-<<<<<<< HEAD
         comp = freud.order.LocalWlNear(box, 1.5, 6, num_neighbors=12)  # noqa
-=======
-        # Use a really small cutoff to ensure that it is used as a soft cutoff
-        comp = freud.order.LocalWlNear(box, 0.1, 6, kn=12)  # noqa: F841
->>>>>>> 3590589e
 
     def test_shape(self):
         N = 1000
