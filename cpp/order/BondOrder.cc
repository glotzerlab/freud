#include "BondOrder.h"
#include "ScopedGILRelease.h"

#include <stdexcept>
#ifdef __SSE2__
#include <emmintrin.h>
#endif

#ifdef ENABLE_OPENMP
#include <omp.h>
#endif

#include <stdexcept>
#include <complex>

using namespace std;
using namespace tbb;

/*! \file BondOrder.h
    \brief Compute the hexatic order parameter for each particle
*/

namespace freud { namespace order {

BondOrder::BondOrder(float rmax, float k, unsigned int n, unsigned int nbins_t, unsigned int nbins_p)
<<<<<<< HEAD
    : m_box(trajectory::Box()), m_rmax(rmax), m_k(k), m_nbins_t(nbins_t), m_nbins_p(nbins_p), m_Np(0), m_n_ref(0),
=======
    : m_box(box::Box()), m_rmax(rmax), m_k(k), m_nbins_t(nbins_t), m_nbins_p(nbins_p), m_Np(0),
>>>>>>> ce5b788c
      m_frame_counter(0)
    {
    // sanity checks, but this is actually kinda dumb if these values are 1
    if (nbins_t < 1)
        throw invalid_argument("must be at least 1 bin in theta");
    if (nbins_p < 1)
        throw invalid_argument("must be at least 1 bin in p");
    // calculate dt, dp
    /*
    0 < \theta < 2PI; 0 < \phi < PI
    */
    m_dt = 2.0 * M_PI / float(m_nbins_t);
    m_dp = M_PI / float(m_nbins_p);
    // this shouldn't be able to happen, but it's always better to check
    if (m_dt > 2.0 * M_PI)
        throw invalid_argument("2PI must be greater than dt");
    if (m_dp > M_PI)
        throw invalid_argument("PI must be greater than dp");

    // precompute the bin center positions for t
    m_theta_array = boost::shared_array<float>(new float[m_nbins_t]);
    for (unsigned int i = 0; i < m_nbins_t; i++)
        {
        float t = float(i) * m_dt;
        float nextt = float(i+1) * m_dt;
        m_theta_array[i] = ((t + nextt) / 2.0);
        }

    // precompute the bin center positions for p
    m_phi_array = boost::shared_array<float>(new float[m_nbins_p]);
    for (unsigned int i = 0; i < m_nbins_p; i++)
        {
        float p = float(i) * m_dp;
        float nextp = float(i+1) * m_dp;
        m_phi_array[i] = ((p + nextp) / 2.0);
        }

    // precompute the surface area array
    m_sa_array = boost::shared_array<float>(new float[m_nbins_t*m_nbins_p]);
    memset((void*)m_sa_array.get(), 0, sizeof(float)*m_nbins_t*m_nbins_p);
    Index2D sa_i = Index2D(m_nbins_t, m_nbins_p);
    for (unsigned int i = 0; i < m_nbins_t; i++)
        {
        float theta = (float)i * m_dt;
        for (unsigned int j = 0; j < m_nbins_p; j++)
            {
            float phi = (float)j * m_dp;
            float sa = m_dt * (cos(phi) - cos(phi + m_dp));
            m_sa_array[sa_i((int)i, (int)j)] = sa;
            }
        }

    // initialize the bin counts
    m_bin_counts = boost::shared_array<unsigned int>(new unsigned int[m_nbins_t*m_nbins_p]);
    memset((void*)m_bin_counts.get(), 0, sizeof(unsigned int)*m_nbins_t*m_nbins_p);

    // initialize the bond order array
    m_bo_array = boost::shared_array<float>(new float[m_nbins_t*m_nbins_p]);
    memset((void*)m_bin_counts.get(), 0, sizeof(float)*m_nbins_t*m_nbins_p);

    // create NearestNeighbors object
    // if n is zero, set the number of neighbors to k
    // otherwise set to n
    // this is super dangerous...
    m_nn = new locality::NearestNeighbors(m_rmax, n==0? (unsigned int) k: n);
    }

BondOrder::~BondOrder()
    {
    for (tbb::enumerable_thread_specific<unsigned int *>::iterator i = m_local_bin_counts.begin(); i != m_local_bin_counts.end(); ++i)
        {
        delete[] (*i);
        }
    delete m_nn;
    }

class CombineBondOrder
    {
    private:
        unsigned int m_nbins_t;
        unsigned int m_nbins_p;
        unsigned int *m_bin_counts;
        float *m_bo_array;
        float *m_sa_array;
        tbb::enumerable_thread_specific<unsigned int *>& m_local_bin_counts;
    public:
        CombineBondOrder(unsigned int nbins_t,
                         unsigned int nbins_p,
                         unsigned int *bin_counts,
                         float *bo_array,
                         float *sa_array,
                         tbb::enumerable_thread_specific<unsigned int *>& local_bin_counts)
            : m_nbins_t(nbins_t), m_nbins_p(nbins_p), m_bin_counts(bin_counts), m_bo_array(bo_array), m_sa_array(sa_array),
              m_local_bin_counts(local_bin_counts)
        {
        }
        void operator()( const blocked_range<size_t> &myBin ) const
            {
            Index2D sa_i = Index2D(m_nbins_t, m_nbins_p);
            for (size_t i = myBin.begin(); i != myBin.end(); i++)
                {
                for (size_t j = 0; j < m_nbins_p; j++)
                    {
                    for (tbb::enumerable_thread_specific<unsigned int *>::const_iterator local_bins = m_local_bin_counts.begin();
                         local_bins != m_local_bin_counts.end(); ++local_bins)
                        {
                        m_bin_counts[sa_i((int)i, (int)j)] += (*local_bins)[sa_i((int)i, (int)j)];
                        }
                    m_bo_array[sa_i((int)i, (int)j)] = m_bin_counts[sa_i((int)i, (int)j)] / m_sa_array[sa_i((int)i, (int)j)];
                    }
                }
            }
    };


void BondOrder::reduceBondOrder()
    {
<<<<<<< HEAD
    memset((void*)m_bo_array.get(), 0, sizeof(float)*m_nbins_t*m_nbins_p);
    parallel_for(blocked_range<size_t>(0,m_nbins_t),
      [=] (const blocked_range<size_t>& r)
      {
      Index2D sa_i = Index2D(m_nbins_t, m_nbins_p);
      for (size_t i = r.begin(); i != r.end(); i++)
          {
          for (size_t j = 0; j < m_nbins_p; j++)
              {
              for (tbb::enumerable_thread_specific<unsigned int *>::const_iterator local_bins = m_local_bin_counts.begin();
                   local_bins != m_local_bin_counts.end(); ++local_bins)
                  {
                  m_bin_counts[sa_i((int)i, (int)j)] += (*local_bins)[sa_i((int)i, (int)j)];
                  }
              m_bo_array[sa_i((int)i, (int)j)] = m_bin_counts[sa_i((int)i, (int)j)] / m_sa_array[sa_i((int)i, (int)j)];
              }
          }
      });
    Index2D sa_i = Index2D(m_nbins_t, m_nbins_p);
    for (unsigned int i=0; i<m_nbins_t; i++)
        {
        for (unsigned int j=0; j<m_nbins_p; j++)
=======
    private:
        tbb::enumerable_thread_specific<unsigned int *>& m_local_bin_counts;
        unsigned int m_nbins_t;
        unsigned int m_nbins_p;
        const box::Box& m_box;
        const float m_rmax;
        const float m_k;
        const float m_dt;
        const float m_dp;
        const locality::NearestNeighbors *m_nn;
        const vec3<float> *m_ref_points;
        const quat<float> *m_ref_orientations;
        const unsigned int m_Nref;
        const vec3<float> *m_points;
        const quat<float> *m_orientations;
        const unsigned int m_Np;
    public:
        ComputeBondOrder(tbb::enumerable_thread_specific<unsigned int *>& local_bin_counts,
                         unsigned int nbins_t,
                         unsigned int nbins_p,
                         const box::Box& box,
                         const float rmax,
                         const float k,
                         const float dt,
                         const float dp,
                         const locality::NearestNeighbors *nn,
                         const vec3<float> *ref_points,
                         const quat<float> *ref_orientations,
                         const unsigned int Nref,
                         const vec3<float> *points,
                         const quat<float> *orientations,
                         const unsigned int Np)
            : m_local_bin_counts(local_bin_counts), m_nbins_t(nbins_t), m_nbins_p(nbins_p), m_box(box), m_rmax(rmax),
              m_k(k), m_dt(dt), m_dp(dp), m_nn(nn), m_ref_points(ref_points), m_ref_orientations(ref_orientations), m_Nref(Nref),
              m_points(points), m_orientations(orientations), m_Np(Np)
>>>>>>> ce5b788c
            {
            m_bin_counts[sa_i((int)i, (int)j)] = m_bin_counts[sa_i((int)i, (int)j)] / (float)m_frame_counter;
            m_bo_array[sa_i((int)i, (int)j)] = m_bo_array[sa_i((int)i, (int)j)] / (float)m_frame_counter;
            }
        }
    }

boost::shared_array<float> BondOrder::getBondOrder()
    {
    reduceBondOrder();
    return m_bo_array;
    }

// boost::python::numeric::array BondOrder::getBondOrderPy()
//     {
//     reduceBondOrder();
//     float *arr = m_bo_array.get();
//     std::vector<intp> dims(2);
//     dims[0] = m_nbins_p;
//     dims[1] = m_nbins_t;
//     return num_util::makeNum(arr, dims);
//     }

void BondOrder::resetBondOrder()
    {
    for (tbb::enumerable_thread_specific<unsigned int *>::iterator i = m_local_bin_counts.begin(); i != m_local_bin_counts.end(); ++i)
        {
        memset((void*)(*i), 0, sizeof(unsigned int)*m_nbins_t*m_nbins_p);
        }
    // reset the frame counter
    m_frame_counter = 0;
    }

void BondOrder::accumulate(trajectory::Box& box,
                           vec3<float> *ref_points,
                           quat<float> *ref_orientations,
                           unsigned int n_ref,
                           vec3<float> *points,
                           quat<float> *orientations,
                           unsigned int Np)
    {
    m_box = box;
    // compute the cell list
    m_nn->compute(m_box,ref_points,n_ref,points,Np);
    m_nn->setRMax(m_rmax);

    // compute the order parameter
    parallel_for(blocked_range<size_t>(0,n_ref),
        [=] (const blocked_range<size_t>& r)
            {
            float dt_inv = 1.0f / m_dt;
            float dp_inv = 1.0f / m_dp;
            float rmaxsq = m_rmax * m_rmax;
            Index2D sa_i = Index2D(m_nbins_t, m_nbins_p);

            bool exists;
            m_local_bin_counts.local(exists);
            if (! exists)
            {
                m_local_bin_counts.local() = new unsigned int [m_nbins_t*m_nbins_p];
                memset((void*)m_local_bin_counts.local(), 0, sizeof(unsigned int)*m_nbins_t*m_nbins_p);
            }

            for(size_t i=r.begin(); i!=r.end(); ++i)
            {
                vec3<float> ref_pos = ref_points[i];
                quat<float> ref_q(ref_orientations[i]);

                //loop over neighbors
                locality::NearestNeighbors::iteratorneighbor it = m_nn->iterneighbor(i);
                for (unsigned int j = it.begin(); !it.atEnd(); j = it.next())
                {

                    //compute r between the two particles
                    vec3<float> delta = m_box.wrap(points[j] - ref_pos);

                    float rsq = dot(delta, delta);
                    if (rsq > 1e-6)
                    {
                        //compute psi for neighboring particle(only constructed for 2d)
                        // get orientation
                        // I don't think this is needed
                        // quat<float> orient(m_orientations[j]);
                        vec3<float> v(delta);
                        v = rotate(conj(ref_q), v);
                        // get theta, phi
                        float theta = atan2f(v.y, v.x);
                        theta = (theta < 0) ? theta+2*M_PI : theta;
                        theta = (theta > 2*M_PI) ? theta-2*M_PI : theta;
                        float phi = atan2f(sqrt(v.x*v.x + v.y*v.y), v.z);
                        phi = (phi < 0) ? phi+2*M_PI : phi;
                        phi = (phi > 2*M_PI) ? phi-2*M_PI : phi;
                        // bin the point
                        float bint = floorf(theta * dt_inv);
                        float binp = floorf(phi * dp_inv);
                        // fast float to int conversion with truncation
                        #ifdef __SSE2__
                        unsigned int ibint = _mm_cvtt_ss2si(_mm_load_ss(&bint));
                        unsigned int ibinp = _mm_cvtt_ss2si(_mm_load_ss(&binp));
                        #else
                        unsigned int ibint = (unsigned int)(bint);
                        unsigned int ibinp = (unsigned int)(binp);
                        #endif

                        // increment the bin
                        if ((ibint < m_nbins_t) && (ibinp < m_nbins_p))
                        {
                            ++m_local_bin_counts.local()[sa_i(ibint, ibinp)];
                        }
                    }
                }
            }
            });

<<<<<<< HEAD
=======
void BondOrder::accumulate(box::Box& box,
                           vec3<float> *ref_points,
                           quat<float> *ref_orientations,
                           unsigned int Nref,
                           vec3<float> *points,
                           quat<float> *orientations,
                           unsigned int Np)
    {
    m_box = box;
    // compute the cell list
    m_nn->compute(m_box,ref_points,Nref,points,Np);
    m_nn->setRMax(m_rmax);

    // compute the order parameter
    parallel_for(blocked_range<size_t>(0,Nref),
                 ComputeBondOrder(m_local_bin_counts,
                                  m_nbins_t,
                                  m_nbins_p,
                                  m_box,
                                  m_rmax,
                                  m_k,
                                  m_dt,
                                  m_dp,
                                  m_nn,
                                  ref_points,
                                  ref_orientations,
                                  Nref,
                                  points,
                                  orientations,
                                  Np));
>>>>>>> ce5b788c

    // save the last computed number of particles
    m_n_ref = n_ref;
    m_Np = Np;
    m_frame_counter++;
    }

// void BondOrder::accumulatePy(box::Box& box,
//                              boost::python::numeric::array ref_points,
//                              boost::python::numeric::array ref_orientations,
//                              boost::python::numeric::array points,
//                              boost::python::numeric::array orientations)
//     {
//     //validate input type and rank
//     m_box = box;
//     num_util::check_type(ref_points, NPY_FLOAT);
//     num_util::check_rank(ref_points, 2);
//     num_util::check_type(ref_orientations, NPY_FLOAT);
//     num_util::check_rank(ref_orientations, 2);
//     num_util::check_type(points, NPY_FLOAT);
//     num_util::check_rank(points, 2);
//     num_util::check_type(orientations, NPY_FLOAT);
//     num_util::check_rank(orientations, 2);

//     // validate that the 2nd dimension is only 3
//     num_util::check_dim(points, 1, 3);
//     unsigned int Np = num_util::shape(points)[0];

//     num_util::check_dim(ref_points, 1, 3);
//     unsigned int n_ref = num_util::shape(ref_points)[0];

//     // check the size of angles to be correct
//     num_util::check_dim(ref_orientations, 0, n_ref);
//     num_util::check_dim(ref_orientations, 1, 4);
//     num_util::check_dim(orientations, 0, Np);
//     num_util::check_dim(orientations, 1, 4);

//     // get the raw data pointers and compute order parameter
//     vec3<float>* ref_points_raw = (vec3<float>*) num_util::data(ref_points);
//     quat<float>* ref_orientations_raw = (quat<float>*) num_util::data(ref_orientations);
//     vec3<float>* points_raw = (vec3<float>*) num_util::data(points);
//     quat<float>* orientations_raw = (quat<float>*) num_util::data(orientations);

//         // compute the order parameter with the GIL released
//         {
//         util::ScopedGILRelease gil;
//         accumulate(ref_points_raw,
//                    ref_orientations_raw,
//                    n_ref,
//                    points_raw,
//                    orientations_raw,
//                    Np);
//         }
//     }

// //! \internal
// /*! \brief Exposed function to python to calculate the PMF
// */
// void BondOrder::computePy(box::Box& box,
//                           boost::python::numeric::array ref_points,
//                           boost::python::numeric::array ref_orientations,
//                           boost::python::numeric::array points,
//                           boost::python::numeric::array orientations)
//     {
//     // validate input type and rank
//     resetBondOrder();
//     accumulatePy(box, ref_points, ref_orientations, points, orientations);
//     }

// void export_BondOrder()
//     {
//     class_<BondOrder>("BondOrder", init<float, float, unsigned int, unsigned int, unsigned int>())
//         .def("getBox", &BondOrder::getBox, return_internal_reference<>())
//         .def("accumulate", &BondOrder::accumulatePy)
//         .def("compute", &BondOrder::computePy)
//         .def("getBondOrder", &BondOrder::getBondOrderPy)
//         .def("getTheta", &BondOrder::getThetaPy)
//         .def("getPhi", &BondOrder::getPhiPy)
//         .def("resetBondOrder", &BondOrder::resetBondOrderPy)
//         ;
//     }

}; }; // end namespace freud::order<|MERGE_RESOLUTION|>--- conflicted
+++ resolved
@@ -23,11 +23,7 @@
 namespace freud { namespace order {
 
 BondOrder::BondOrder(float rmax, float k, unsigned int n, unsigned int nbins_t, unsigned int nbins_p)
-<<<<<<< HEAD
-    : m_box(trajectory::Box()), m_rmax(rmax), m_k(k), m_nbins_t(nbins_t), m_nbins_p(nbins_p), m_Np(0), m_n_ref(0),
-=======
-    : m_box(box::Box()), m_rmax(rmax), m_k(k), m_nbins_t(nbins_t), m_nbins_p(nbins_p), m_Np(0),
->>>>>>> ce5b788c
+    : m_box(box::Box()), m_rmax(rmax), m_k(k), m_nbins_t(nbins_t), m_nbins_p(nbins_p), m_Np(0), m_n_ref(0)
       m_frame_counter(0)
     {
     // sanity checks, but this is actually kinda dumb if these values are 1
@@ -145,7 +141,6 @@
 
 void BondOrder::reduceBondOrder()
     {
-<<<<<<< HEAD
     memset((void*)m_bo_array.get(), 0, sizeof(float)*m_nbins_t*m_nbins_p);
     parallel_for(blocked_range<size_t>(0,m_nbins_t),
       [=] (const blocked_range<size_t>& r)
@@ -168,43 +163,6 @@
     for (unsigned int i=0; i<m_nbins_t; i++)
         {
         for (unsigned int j=0; j<m_nbins_p; j++)
-=======
-    private:
-        tbb::enumerable_thread_specific<unsigned int *>& m_local_bin_counts;
-        unsigned int m_nbins_t;
-        unsigned int m_nbins_p;
-        const box::Box& m_box;
-        const float m_rmax;
-        const float m_k;
-        const float m_dt;
-        const float m_dp;
-        const locality::NearestNeighbors *m_nn;
-        const vec3<float> *m_ref_points;
-        const quat<float> *m_ref_orientations;
-        const unsigned int m_Nref;
-        const vec3<float> *m_points;
-        const quat<float> *m_orientations;
-        const unsigned int m_Np;
-    public:
-        ComputeBondOrder(tbb::enumerable_thread_specific<unsigned int *>& local_bin_counts,
-                         unsigned int nbins_t,
-                         unsigned int nbins_p,
-                         const box::Box& box,
-                         const float rmax,
-                         const float k,
-                         const float dt,
-                         const float dp,
-                         const locality::NearestNeighbors *nn,
-                         const vec3<float> *ref_points,
-                         const quat<float> *ref_orientations,
-                         const unsigned int Nref,
-                         const vec3<float> *points,
-                         const quat<float> *orientations,
-                         const unsigned int Np)
-            : m_local_bin_counts(local_bin_counts), m_nbins_t(nbins_t), m_nbins_p(nbins_p), m_box(box), m_rmax(rmax),
-              m_k(k), m_dt(dt), m_dp(dp), m_nn(nn), m_ref_points(ref_points), m_ref_orientations(ref_orientations), m_Nref(Nref),
-              m_points(points), m_orientations(orientations), m_Np(Np)
->>>>>>> ce5b788c
             {
             m_bin_counts[sa_i((int)i, (int)j)] = m_bin_counts[sa_i((int)i, (int)j)] / (float)m_frame_counter;
             m_bo_array[sa_i((int)i, (int)j)] = m_bo_array[sa_i((int)i, (int)j)] / (float)m_frame_counter;
@@ -218,16 +176,6 @@
     return m_bo_array;
     }
 
-// boost::python::numeric::array BondOrder::getBondOrderPy()
-//     {
-//     reduceBondOrder();
-//     float *arr = m_bo_array.get();
-//     std::vector<intp> dims(2);
-//     dims[0] = m_nbins_p;
-//     dims[1] = m_nbins_t;
-//     return num_util::makeNum(arr, dims);
-//     }
-
 void BondOrder::resetBondOrder()
     {
     for (tbb::enumerable_thread_specific<unsigned int *>::iterator i = m_local_bin_counts.begin(); i != m_local_bin_counts.end(); ++i)
@@ -238,7 +186,7 @@
     m_frame_counter = 0;
     }
 
-void BondOrder::accumulate(trajectory::Box& box,
+void BondOrder::accumulate(box::Box& box,
                            vec3<float> *ref_points,
                            quat<float> *ref_orientations,
                            unsigned int n_ref,
@@ -319,39 +267,6 @@
             }
             });
 
-<<<<<<< HEAD
-=======
-void BondOrder::accumulate(box::Box& box,
-                           vec3<float> *ref_points,
-                           quat<float> *ref_orientations,
-                           unsigned int Nref,
-                           vec3<float> *points,
-                           quat<float> *orientations,
-                           unsigned int Np)
-    {
-    m_box = box;
-    // compute the cell list
-    m_nn->compute(m_box,ref_points,Nref,points,Np);
-    m_nn->setRMax(m_rmax);
-
-    // compute the order parameter
-    parallel_for(blocked_range<size_t>(0,Nref),
-                 ComputeBondOrder(m_local_bin_counts,
-                                  m_nbins_t,
-                                  m_nbins_p,
-                                  m_box,
-                                  m_rmax,
-                                  m_k,
-                                  m_dt,
-                                  m_dp,
-                                  m_nn,
-                                  ref_points,
-                                  ref_orientations,
-                                  Nref,
-                                  points,
-                                  orientations,
-                                  Np));
->>>>>>> ce5b788c
 
     // save the last computed number of particles
     m_n_ref = n_ref;
@@ -359,79 +274,4 @@
     m_frame_counter++;
     }
 
-// void BondOrder::accumulatePy(box::Box& box,
-//                              boost::python::numeric::array ref_points,
-//                              boost::python::numeric::array ref_orientations,
-//                              boost::python::numeric::array points,
-//                              boost::python::numeric::array orientations)
-//     {
-//     //validate input type and rank
-//     m_box = box;
-//     num_util::check_type(ref_points, NPY_FLOAT);
-//     num_util::check_rank(ref_points, 2);
-//     num_util::check_type(ref_orientations, NPY_FLOAT);
-//     num_util::check_rank(ref_orientations, 2);
-//     num_util::check_type(points, NPY_FLOAT);
-//     num_util::check_rank(points, 2);
-//     num_util::check_type(orientations, NPY_FLOAT);
-//     num_util::check_rank(orientations, 2);
-
-//     // validate that the 2nd dimension is only 3
-//     num_util::check_dim(points, 1, 3);
-//     unsigned int Np = num_util::shape(points)[0];
-
-//     num_util::check_dim(ref_points, 1, 3);
-//     unsigned int n_ref = num_util::shape(ref_points)[0];
-
-//     // check the size of angles to be correct
-//     num_util::check_dim(ref_orientations, 0, n_ref);
-//     num_util::check_dim(ref_orientations, 1, 4);
-//     num_util::check_dim(orientations, 0, Np);
-//     num_util::check_dim(orientations, 1, 4);
-
-//     // get the raw data pointers and compute order parameter
-//     vec3<float>* ref_points_raw = (vec3<float>*) num_util::data(ref_points);
-//     quat<float>* ref_orientations_raw = (quat<float>*) num_util::data(ref_orientations);
-//     vec3<float>* points_raw = (vec3<float>*) num_util::data(points);
-//     quat<float>* orientations_raw = (quat<float>*) num_util::data(orientations);
-
-//         // compute the order parameter with the GIL released
-//         {
-//         util::ScopedGILRelease gil;
-//         accumulate(ref_points_raw,
-//                    ref_orientations_raw,
-//                    n_ref,
-//                    points_raw,
-//                    orientations_raw,
-//                    Np);
-//         }
-//     }
-
-// //! \internal
-// /*! \brief Exposed function to python to calculate the PMF
-// */
-// void BondOrder::computePy(box::Box& box,
-//                           boost::python::numeric::array ref_points,
-//                           boost::python::numeric::array ref_orientations,
-//                           boost::python::numeric::array points,
-//                           boost::python::numeric::array orientations)
-//     {
-//     // validate input type and rank
-//     resetBondOrder();
-//     accumulatePy(box, ref_points, ref_orientations, points, orientations);
-//     }
-
-// void export_BondOrder()
-//     {
-//     class_<BondOrder>("BondOrder", init<float, float, unsigned int, unsigned int, unsigned int>())
-//         .def("getBox", &BondOrder::getBox, return_internal_reference<>())
-//         .def("accumulate", &BondOrder::accumulatePy)
-//         .def("compute", &BondOrder::computePy)
-//         .def("getBondOrder", &BondOrder::getBondOrderPy)
-//         .def("getTheta", &BondOrder::getThetaPy)
-//         .def("getPhi", &BondOrder::getPhiPy)
-//         .def("resetBondOrder", &BondOrder::resetBondOrderPy)
-//         ;
-//     }
-
 }; }; // end namespace freud::order