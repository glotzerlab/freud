--- conflicted
+++ resolved
@@ -20,22 +20,6 @@
     assert(s[a].vecs.size() == s[b].vecs.size());
     assert(vec_map.size() == s[a].vecs.size());
 
-    // //////////////// TEST
-    // std::cout<<"old properly registered "<<a<<" vecs:"<<std::endl;;
-    // for (unsigned int k=0;k<s[a].vecs.size();k++)
-    //     {
-    //     vec3<float> dummy = s[a].proper_rot*s[a].vecs[s[a].vec_ind[k]];
-    //     std::cout<<dummy.x<<" "<<dummy.y<<" "<<dummy.z<<std::endl;
-    //     }
-    //
-    // std::cout<<"old properly registered "<<b<<" vecs:"<<std::endl;;
-    // for (unsigned int k=0;k<s[b].vecs.size();k++)
-    //     {
-    //     vec3<float> dummy = s[b].proper_rot*s[b].vecs[s[b].vec_ind[k]];
-    //     std::cout<<dummy.x<<" "<<dummy.y<<" "<<dummy.z<<std::endl;
-    //     }
-    // ////////////////
-
     // if tree heights are equal, merge b to a
     if (rank[s[a].env_ind] == rank[s[b].env_ind])
         {
@@ -70,18 +54,6 @@
 
             // we've added another leaf to the tree or whatever the lingo is.
             rank[s[a].env_ind]++;
-
-            // //////////////// TEST
-            // if (node == b)
-            //     {
-            //     std::cout<<"new properly registered "<<node<<" vecs:"<<std::endl;
-            //     for (unsigned int k=0;k<s[node].vecs.size();k++)
-            //         {
-            //         vec3<float> dummy = s[node].proper_rot*s[node].vecs[s[node].vec_ind[k]];
-            //         std::cout<<dummy.x<<" "<<dummy.y<<" "<<dummy.z<<std::endl;
-            //         }
-            //     }
-            // ///////////////
 
             }
         }
@@ -120,18 +92,6 @@
 
                 // we've added another leaf to the tree or whatever the lingo is.
                 rank[s[a].env_ind]++;
-
-                // //////////////// TEST
-                // if (node == b)
-                //     {
-                //     std::cout<<"new properly registered "<<node<<" vecs:"<<std::endl;
-                //     for (unsigned int k=0;k<s[node].vecs.size();k++)
-                //         {
-                //         vec3<float> dummy = s[node].proper_rot*s[node].vecs[s[node].vec_ind[k]];
-                //         std::cout<<dummy.x<<" "<<dummy.y<<" "<<dummy.z<<std::endl;
-                //         }
-                //     }
-                // ///////////////
                 }
             }
         else
@@ -169,18 +129,6 @@
 
                 // we've added another leaf to the tree or whatever the lingo is.
                 rank[s[b].env_ind]++;
-
-                // //////////////// TEST
-                // if (node == a)
-                //     {
-                //     std::cout<<"new properly registered "<<node<<" vecs:"<<std::endl;
-                //     for (unsigned int k=0;k<s[node].vecs.size();k++)
-                //         {
-                //         vec3<float> dummy = s[node].proper_rot*s[node].vecs[s[node].vec_ind[k]];
-                //         std::cout<<dummy.x<<" "<<dummy.y<<" "<<dummy.z<<std::endl;
-                //         }
-                //     }
-                // ///////////////
                 }
             }
         }
@@ -246,13 +194,8 @@
     assert(s.size() > 0);
     bool invalid_ind = true;
 
-<<<<<<< HEAD
-    boost::shared_array<vec3<float> > env(new vec3<float> [m_max_num_neigh] );
+    std::shared_ptr<vec3<float> > env(new vec3<float> [m_num_neigh], std::default_delete<vec3<float>[]>());
     for (unsigned int n = 0; n < m_max_num_neigh; n++)
-=======
-    std::shared_ptr<vec3<float> > env(new vec3<float> [m_num_neigh], std::default_delete<vec3<float>[]>());
-    for (unsigned int n = 0; n < m_num_neigh; n++)
->>>>>>> 29ac9f73
         {
         env.get()[n] = vec3<float>(0.0,0.0,0.0);
         }
@@ -276,13 +219,8 @@
                 // add them to env
                 for (unsigned int proper_ind = 0; proper_ind < s[i].vecs.size(); proper_ind++)
                     {
-<<<<<<< HEAD
                     unsigned int relative_ind = s[i].vec_ind[proper_ind];
-                    env[proper_ind] += s[i].proper_rot*s[i].vecs[relative_ind];
-=======
-                    unsigned int proper_ind = s[i].vec_ind[j];
-                    env.get()[j] += s[i].vecs[proper_ind];
->>>>>>> 29ac9f73
+                    env.get()[proper_ind] += s[i].proper_rot*s[i].vecs[relative_ind];
                     }
                 N += float(1);
                 invalid_ind = false;
@@ -366,27 +304,12 @@
     ei.env_ind = env_ind;
 
     vec3<float> p = points[i];
-<<<<<<< HEAD
     if (hard_r == false)
         {
         // get the neighbors
-        boost::shared_array<unsigned int> neighbors = m_nn->getNeighbors(i);
+        std::shared_ptr<unsigned int> neighbors = m_nn->getNeighbors(i);
         // loop over the neighbors
         for (unsigned int neigh_idx = 0; neigh_idx < m_k; neigh_idx++)
-=======
-    std::shared_ptr<unsigned int> neighbors = m_nn->getNeighbors(i);
-
-    // loop over the neighbors
-    for (unsigned int neigh_idx = 0; neigh_idx < m_k; neigh_idx++)
-        {
-        // compute vec{r} between the two particles
-        unsigned int j = neighbors.get()[neigh_idx];
-        vec3<float> delta = m_box.wrap(points[j]-p);
-
-        // if hard_r is true, only add the particle to the environment if it falls within the threshold of m_rmaxsq
-        bool add_neigh = true;
-        if (hard_r == true)
->>>>>>> 29ac9f73
             {
             // compute vec{r} between the two particles
             unsigned int j = neighbors[neigh_idx];
@@ -697,14 +620,7 @@
     assert(threshold > 0);
 
     // reallocate the m_env_index array for safety
-<<<<<<< HEAD
-    m_env_index = boost::shared_array<unsigned int>(new unsigned int[Np]);
-=======
     m_env_index = std::shared_ptr<unsigned int>(new unsigned int[Np], std::default_delete<unsigned int[]>());
-    // also reallocate the m_tot_env array
-    unsigned int array_size = Np*m_k;
-    m_tot_env = std::shared_ptr<vec3<float> >(new vec3<float>[array_size], std::default_delete<vec3<float>[]>());
->>>>>>> 29ac9f73
 
     m_Np = Np;
     float m_threshold_sq = threshold*threshold;
@@ -730,20 +646,15 @@
 
     // reallocate the m_tot_env array
     unsigned int array_size = Np*m_maxk;
-    m_tot_env = boost::shared_array<vec3<float> >(new vec3<float>[array_size]);
+    m_tot_env = std::shared_ptr<vec3<float> >(new vec3<float>[array_size], std::default_delete<vec3<float>[]>());
 
     // loop through points
     for (unsigned int i = 0; i < m_Np; i++)
         {
         vec3<float> p = points[i];
-<<<<<<< HEAD
-=======
-        std::shared_ptr<unsigned int> neighbors = m_nn->getNeighbors(i);
->>>>>>> 29ac9f73
 
         if (global == false)
             {
-<<<<<<< HEAD
             // loop over the neighbors
             boost::shared_array<unsigned int> neighbors = m_nn->getNeighbors(i);
             for (unsigned int neigh_idx = 0; neigh_idx < m_k; neigh_idx++)
@@ -771,11 +682,6 @@
             {
             // loop over all other particles
             for (unsigned int j = i+1; j < m_Np; j++)
-=======
-            unsigned int j = neighbors.get()[neigh_idx];
-
-            if (i != j)
->>>>>>> 29ac9f73
                 {
                 std::pair<rotmat3<float>, boost::bimap<unsigned int, unsigned int> > mapping = isSimilar(dj.s[i], dj.s[j], m_threshold_sq, registration);
                 rotmat3<float> rotation = mapping.first;
@@ -808,14 +714,7 @@
     assert(threshold > 0);
 
     // reallocate the m_env_index array for safety
-<<<<<<< HEAD
-    m_env_index = boost::shared_array<unsigned int>(new unsigned int[Np]);
-=======
     m_env_index = std::shared_ptr<unsigned int>(new unsigned int[Np], std::default_delete<unsigned int[]>());
-    // also reallocate the m_tot_env array
-    unsigned int array_size = Np*m_k;
-    m_tot_env = std::shared_ptr<vec3<float> >(new vec3<float>[array_size], std::default_delete<vec3<float>[]>());
->>>>>>> 29ac9f73
 
     m_Np = Np;
     float m_threshold_sq = threshold*threshold;
@@ -833,7 +732,7 @@
 
     // reallocate the m_tot_env array
     unsigned int array_size = Np*m_maxk;
-    m_tot_env = boost::shared_array<vec3<float> >(new vec3<float>[array_size]);
+    m_tot_env = std::shared_ptr<vec3<float> >(new vec3<float>[array_size], std::default_delete<vec3<float>[]>());
 
     // create the environment characterized by refPoints. Index it as 0.
     // set the IGNORE flag to true, since this is not an environment we have actually encountered in the simulation.
@@ -892,7 +791,7 @@
     assert(Np > 0);
 
     // reallocate the m_env_index array for safety
-    m_env_index = boost::shared_array<unsigned int>(new unsigned int[Np]);
+    m_env_index = std::shared_ptr<unsigned int>(new unsigned int[Np], std::default_delete<unsigned int[]>());
 
     m_Np = Np;
     std::vector<float> min_rmsd_vec(m_Np);
@@ -910,7 +809,7 @@
 
     // reallocate the m_tot_env array
     unsigned int array_size = Np*m_maxk;
-    m_tot_env = boost::shared_array<vec3<float> >(new vec3<float>[array_size]);
+    m_tot_env = std::shared_ptr<vec3<float> >(new vec3<float>[array_size], std::default_delete<vec3<float>[]>());
 
     // create the environment characterized by refPoints. Index it as 0.
     // set the IGNORE flag to true, since this is not an environment we have actually encountered in the simulation.
