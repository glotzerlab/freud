--- conflicted
+++ resolved
@@ -5,14 +5,9 @@
 #define RDF_H
 
 #include <memory>
-#include <ostream>
 #include <tbb/tbb.h>
 
 #include "Box.h"
-<<<<<<< HEAD
-#include "Index1D.h"
-=======
->>>>>>> a6e38444
 #include "NeighborList.h"
 #include "VectorMath.h"
 
