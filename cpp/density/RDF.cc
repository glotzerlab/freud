// Copyright (c) 2010-2020 The Regents of the University of Michigan
// This file is from the freud project, released under the BSD 3-Clause License.

#include <stdexcept>

#include "RDF.h"

/*! \file RDF.cc
    \brief Routines for computing radial density functions.
*/

namespace freud { namespace density {

RDF::RDF(unsigned int bins, float r_max, float r_min, NormalizationMode normalization_mode)
    : BondHistogramCompute(), m_norm_mode(normalization_mode)
{
    if (bins == 0)
    {
        throw std::invalid_argument("RDF requires a nonzero number of bins.");
    }
    if (r_max <= 0)
    {
        throw std::invalid_argument("RDF requires r_max to be positive.");
    }
    if (r_min < 0)
    {
        throw std::invalid_argument("RDF requires r_min to be non-negative.");
    }
    if (r_max <= r_min)
    {
        throw std::invalid_argument("RDF requires that r_max must be greater than r_min.");
    }

    // Construct the Histogram object that will be used to keep track of counts of bond distances found.
    const auto axes = util::Axes {std::make_shared<util::RegularAxis>(bins, r_min, r_max)};
    m_histogram = BondHistogram(axes);
    m_local_histograms = BondHistogram::ThreadLocalHistogram(m_histogram);

    // Precompute the cell volumes to speed up later calculations.
    m_vol_array2D.prepare(bins);
    m_vol_array3D.prepare(bins);
    float volume_prefactor = (float(4.0) / float(3.0)) * M_PI;
    std::vector<float> bin_boundaries = getBinEdges()[0];

    for (unsigned int i = 0; i < bins; i++)
    {
        float r = bin_boundaries[i];
        float nextr = bin_boundaries[i + 1];
        m_vol_array2D[i] = M_PI * (nextr * nextr - r * r);
        m_vol_array3D[i] = volume_prefactor * (nextr * nextr * nextr - r * r * r);
    }
}

void RDF::reduce()
{
    m_pcf.prepare(getAxisSizes()[0]);
    m_histogram.prepare(getAxisSizes()[0]);
    m_N_r.prepare(getAxisSizes()[0]);

    // Define prefactors with appropriate types to simplify and speed later code.
<<<<<<< HEAD
    float number_density = float(m_n_query_points) / m_box.getVolume();
    if (m_norm_mode == NormalizationMode::finite_size)
=======
    auto const nqp = static_cast<float>(m_n_query_points);
    float number_density = nqp / m_box.getVolume();
    if (m_normalize)
>>>>>>> c101b543
    {
        number_density *= static_cast<float>(m_n_query_points - 1) / static_cast<float>(m_n_query_points);
    }
    auto np = static_cast<float>(m_n_points);
    auto nf = static_cast<float>(m_frame_counter);
    float prefactor = float(1.0) / (np * number_density * nf);

    util::ManagedArray<float> vol_array = m_box.is2D() ? m_vol_array2D : m_vol_array3D;
    m_histogram.reduceOverThreadsPerBin(m_local_histograms, [this, &prefactor, &vol_array](size_t i) {
        m_pcf[i] = m_histogram[i] * prefactor / vol_array[i];
    });

    // The accumulation of the cumulative density must be performed in
    // sequence, so it is done after the reduction.
    prefactor = float(1.0) / (nqp * static_cast<float>(m_frame_counter));
    m_N_r[0] = m_histogram[0] * prefactor;
    for (unsigned int i = 1; i < getAxisSizes()[0]; i++)
    {
        m_N_r[i] = m_N_r[i - 1] + m_histogram[i] * prefactor;
    }
}

void RDF::accumulate(const freud::locality::NeighborQuery* neighbor_query, const vec3<float>* query_points,
                     unsigned int n_query_points, const freud::locality::NeighborList* nlist,
                     freud::locality::QueryArgs qargs)
{
    accumulateGeneral(neighbor_query, query_points, n_query_points, nlist, qargs,
                      [&](const freud::locality::NeighborBond& neighbor_bond) {
                          m_local_histograms(neighbor_bond.getDistance());
                      });
}

}; }; // end namespace freud::density<|MERGE_RESOLUTION|>--- conflicted
+++ resolved
@@ -58,14 +58,9 @@
     m_N_r.prepare(getAxisSizes()[0]);
 
     // Define prefactors with appropriate types to simplify and speed later code.
-<<<<<<< HEAD
-    float number_density = float(m_n_query_points) / m_box.getVolume();
-    if (m_norm_mode == NormalizationMode::finite_size)
-=======
     auto const nqp = static_cast<float>(m_n_query_points);
     float number_density = nqp / m_box.getVolume();
-    if (m_normalize)
->>>>>>> c101b543
+    if (m_norm_mode == NormalizationMode::finite_size)
     {
         number_density *= static_cast<float>(m_n_query_points - 1) / static_cast<float>(m_n_query_points);
     }
