// Copyright (c) 2010-2019 The Regents of the University of Michigan
// This file is from the freud project, released under the BSD 3-Clause License.

#ifndef AABB_TREE_H
#define AABB_TREE_H

<<<<<<< HEAD
#include "HOOMDMath.h"
#include "VectorMath.h"
#include <cassert>
#include <cstring>
#include <stack>
#include <stdexcept>
=======
#include <cassert>
#include <cstring>
#include <stack>
>>>>>>> a6e38444
#include <vector>

#include "AABB.h"
#include "VectorMath.h"

/*! \file AABBTree.h
    \brief AABBTree build and query methods
*/

#if defined _WIN32 || defined __CYGWIN__
#define posix_memalign(p, a, s) (((*(p)) = _aligned_malloc((s), (a))), *(p) ? 0 : errno)
#define posix_memalign_free _aligned_free
#define CACHE_ALIGN __declspec(align(32))
#else
#define posix_memalign_free free
#define CACHE_ALIGN __attribute__((aligned(32)))
#endif

namespace freud { namespace locality {

const unsigned int NODE_CAPACITY = 16;        //!< Maximum number of particles in a node
const unsigned int INVALID_NODE = 0xffffffff; //!< Invalid node index sentinel

//! Node in an AABBTree
/*! Stores data for a node in the AABB tree
 */
struct CACHE_ALIGN AABBNode
{
    //! Default constructor
    AABBNode()
    {
        left = right = parent = INVALID_NODE;
        num_particles = 0;
        skip = 0;
    }

    AABB aabb;           //!< The box bounding this node's volume
    unsigned int left;   //!< Index of the left child
    unsigned int right;  //!< Index of the right child
    unsigned int parent; //!< Index of the parent node
    unsigned int skip;   //!< Number of array indices to skip to get to the next node in an in order traversal

    unsigned int particles[NODE_CAPACITY];     //!< Indices of the particles contained in the node
    unsigned int particle_tags[NODE_CAPACITY]; //!< Corresponding particle tags for particles in node
    unsigned int num_particles;                //!< Number of particles contained in the node
};

//! AABB Tree
/*! An AABBTree stores a binary tree of AABBs. A leaf node stores up to NODE_CAPACITY particles by index. The
   bounding box of a leaf node surrounds all the bounding boxes of its contained particles. Internal nodes
   have AABBs that enclose all of their children. The tree supports the following operations:

    - Query  : Search through the tree and build a list of all particles that intersect with the query AABB.
   Runs in O(log N) time
    - Update : Update the AABB for a selected particle. Updating works well only for small movements as the
   tree topology is left unchanged. Runs in O(log N) time. AABBs are not saved for all particles, so an update
   will only increase the volume of nodes. The tree should be rebuilt periodically instead of continually
   updated.
    - buildTree : build an efficiently arranged tree given a complete set of AABBs, one for each particle.

    **Implementation details**

    AABBTree stores all nodes in a flat array managed by std::vector. To easily locate particle leaf nodes for
   update, a reverse mapping is stored to locate the leaf node containing a particle. m_root tracks the index
   of the root node as the tree is built. The nodes store the indices of their left and right children along
   with their AABB. Nodes are allocated as needed with allocate(). With multiple particles per leaf node, the
   total number of internal nodes needed is not known (but can be estimated) until build time.

    For performance, no recursive calls are used. Instead, each function is either turned into a loop if it
   uses tail recursion, or it uses a local stack to traverse the tree. The stack is cached between calls to
   limit the amount of dynamic memory allocation.
*/
class AABBTree
{
public:
    //! Construct an AABBTree
    AABBTree() : m_nodes(0), m_num_nodes(0), m_node_capacity(0), m_root(0) {}

    // Destructor
    ~AABBTree()
    {
        if (m_nodes)
            posix_memalign_free(m_nodes);
    }

    //! Copy constructor
    AABBTree(const AABBTree& from)
    {
        m_num_nodes = from.m_num_nodes;
        m_node_capacity = from.m_node_capacity;
        m_root = from.m_root;
        m_mapping = from.m_mapping;

        m_nodes = NULL;

        if (from.m_nodes)
        {
            // allocate memory
            int retval = posix_memalign((void**) &m_nodes, 32, m_node_capacity * sizeof(AABBNode));
            if (retval != 0)
            {
                throw std::runtime_error("Error allocating AABBTree memory");
            }

            // copy over data
            std::copy(from.m_nodes, from.m_nodes + m_num_nodes, m_nodes);
        }
    }

    //! Copy assignment
    AABBTree& operator=(const AABBTree& from)
    {
        m_num_nodes = from.m_num_nodes;
        m_node_capacity = from.m_node_capacity;
        m_root = from.m_root;
        m_mapping = from.m_mapping;

        if (m_nodes)
            posix_memalign_free(m_nodes);

        m_nodes = NULL;

        if (from.m_nodes)
        {
            // allocate memory
            int retval = posix_memalign((void**) &m_nodes, 32, m_node_capacity * sizeof(AABBNode));
            if (retval != 0)
            {
                throw std::runtime_error("Error allocating AABBTree memory");
            }

            // copy over data
            std::copy(from.m_nodes, from.m_nodes + m_num_nodes, m_nodes);
        }
        return *this;
    }

    //! Build a tree smartly from a list of AABBs
    inline void buildTree(AABB* aabbs, unsigned int N);

    //! Find all particles that overlap with the query AABB
    inline unsigned int query(std::vector<unsigned int>& hits, const AABB& aabb) const;

    //! Update the AABB of a particle
    inline void update(unsigned int idx, const AABB& aabb);

    //! Get the height of a given particle's leaf node
    inline unsigned int height(unsigned int idx);

    //! Get the number of nodes
    inline unsigned int getNumNodes() const
    {
        return m_num_nodes;
    }

    //! Test if a given index is a leaf node
    /*! \param node Index of the node (not the particle) to query
     */
    inline bool isNodeLeaf(unsigned int node) const
    {
        return (m_nodes[node].left == INVALID_NODE);
    }

    //! Get the AABBNode
    /*! \param node Index of the node (not the particle) to query
     */
    inline const AABBNode& getNode(unsigned int node) const
    {
        return m_nodes[node];
    }

    //! Get the AABB of a given node
    /*! \param node Index of the node (not the particle) to query
     */
    inline const AABB& getNodeAABB(unsigned int node) const
    {
        return (m_nodes[node].aabb);
    }

    //! Get the skip of a given node
    /*! \param node Index of the node (not the particle) to query
     */
    inline unsigned int getNodeSkip(unsigned int node) const
    {
        return (m_nodes[node].skip);
    }

    //! Get the left child of a given node
    /*! \param node Index of the node (not the particle) to query
     */
    inline unsigned int getNodeLeft(unsigned int node) const
    {
        return (m_nodes[node].left);
    }

    //! Get the number of particles in a given node
    /*! \param node Index of the node (not the particle) to query
     */
    inline unsigned int getNodeNumParticles(unsigned int node) const
    {
        return (m_nodes[node].num_particles);
    }

    //! Get the particles in a given node
    /*! \param node Index of the node (not the particle) to query
     */
    inline unsigned int getNodeParticle(unsigned int node, unsigned int j) const
    {
        return (m_nodes[node].particles[j]);
    }

    //! Get the associate tag for each particle
    /*! \param node Index of the node (not the particle) to query
     *  \param j Local index in particle array for node
     */
    inline unsigned int getNodeParticleTag(unsigned int node, unsigned int j) const
    {
        return (m_nodes[node].particle_tags[j]);
    }

private:
    AABBNode* m_nodes;                   //!< The nodes of the tree
    unsigned int m_num_nodes;            //!< Number of nodes
    unsigned int m_node_capacity;        //!< Capacity of the nodes array
    unsigned int m_root;                 //!< Index to the root node of the tree
    std::vector<unsigned int> m_mapping; //!< Reverse mapping to find node given a particle index

    //! Initialize the tree to hold N particles
    inline void init(unsigned int N);

    //! Build a node of the tree recursively
    inline unsigned int buildNode(AABB* aabbs, std::vector<unsigned int>& idx, unsigned int start,
                                  unsigned int len, unsigned int parent);

    //! Allocate a new node
    inline unsigned int allocateNode();

    //! Update the skip value for a node
    inline unsigned int updateSkip(unsigned int idx);
};

/*! \param N Number of particles to allocate space for

    Initialize the tree with room for N particles.
*/
inline void AABBTree::init(unsigned int N)
{
    // clear the nodes
    m_num_nodes = 0;

    // init the root node and mapping to invalid states
    m_root = INVALID_NODE;
    m_mapping.resize(N);

    for (unsigned int i = 0; i < N; i++)
        m_mapping[i] = INVALID_NODE;
}

/*! \param hits Output vector of positive hits.
    \param aabb The AABB to query
    \returns the number of box overlap checks made during the recursion

    The *hits* vector is not cleared, elements are only added with push_back. query() traverses the tree and
   finds all of the leaf nodes that intersect *aabb*. The index of each intersecting leaf node is added to the
   hits vector.
*/
inline unsigned int AABBTree::query(std::vector<unsigned int>& hits, const AABB& aabb) const
{
    unsigned int box_overlap_counts = 0;

    // avoid pointer indirection overhead of std::vector
    AABBNode* nodes = &m_nodes[0];

    // stackless search
    for (unsigned int current_node_idx = 0; current_node_idx < m_num_nodes; current_node_idx++)
    {
        // cache current node pointer
        const AABBNode& current_node = nodes[current_node_idx];

        box_overlap_counts++;
        if (overlap(current_node.aabb, aabb))
        {
            if (current_node.left == INVALID_NODE)
            {
                for (unsigned int i = 0; i < current_node.num_particles; i++)
                    hits.push_back(current_node.particles[i]);
            }
        }
        else
        {
            // skip ahead
            current_node_idx += current_node.skip;
        }
    }

    return box_overlap_counts;
}

/*! \param idx Particle index to update
    \param aabb New AABB for particle *idx*

    Update the node for particle *idx* and its parent nodes to reflect a new position and/or extents. update()
   does not change the tree topology, so it is best for slight changes.
*/
inline void AABBTree::update(unsigned int idx, const AABB& aabb)
{
    assert(idx < m_mapping.size());

    // find the node this particle is in
    unsigned int node_idx = m_mapping[idx];
    assert(node_idx != INVALID_NODE);

    // grow its AABB if needed
    if (!contains(m_nodes[node_idx].aabb, aabb))
    {
        m_nodes[node_idx].aabb = merge(m_nodes[node_idx].aabb, aabb);

        // update all parent node AABBs
        unsigned int current_node = m_nodes[node_idx].parent;
        while (current_node != INVALID_NODE)
        {
            unsigned int left_idx = m_nodes[current_node].left;
            unsigned int right_idx = m_nodes[current_node].right;

            m_nodes[current_node].aabb = merge(m_nodes[left_idx].aabb, m_nodes[right_idx].aabb);
            current_node = m_nodes[current_node].parent;
        }
    }
}

/*! \param idx Particle to get height for
    \returns Height of the node
*/
inline unsigned int AABBTree::height(unsigned int idx)
{
    assert(idx < m_mapping.size());

    // find the node this particle is in
    unsigned int node_idx = m_mapping[idx];

    // handle invalid nodes
    if (node_idx == INVALID_NODE)
        return 0;

    // follow the parent pointers up and count the steps
    unsigned int height = 1;

    unsigned int current_node = m_nodes[node_idx].parent;
    while (current_node != INVALID_NODE)
    {
        current_node = m_nodes[current_node].parent;
        height += 1;
    }

    return height;
}

/*! \param aabbs List of AABBs for each particle (must be 32-byte aligned)
    \param N Number of AABBs in the list

    Builds a balanced tree from a given list of AABBs for each particle. Data in \a aabbs will be modified
   during the construction process.
*/
inline void AABBTree::buildTree(AABB* aabbs, unsigned int N)
{
    init(N);

    std::vector<unsigned int> idx;
    for (unsigned int i = 0; i < N; i++)
        idx.push_back(i);

    m_root = buildNode(aabbs, idx, 0, N, INVALID_NODE);
    updateSkip(m_root);
}

/*! \param aabbs List of AABBs
    \param idx List of indices
    \param start Start point in aabbs and idx to examine
    \param len Number of aabbs to examine
    \param parent Index of the parent node

    buildNode is the main driver of the smart AABB tree build algorithm. Each call produces a node, given a
   set of AABBs. If there are fewer AABBs than fit in a leaf, a leaf is generated. If there are too many, the
   total AABB is computed and split on the largest length axis. The total tree is built by recursive
   splitting.

    The aabbs and idx lists are passed in by reference. Each node is given a subrange of the list to own
   (start to start + len). When building the node, it partitions its subrange into two sides (like quick
   sort).
*/
inline unsigned int AABBTree::buildNode(AABB* aabbs, std::vector<unsigned int>& idx, unsigned int start,
                                        unsigned int len, unsigned int parent)
{
    // merge all the AABBs into one
    AABB my_aabb = aabbs[start];
    for (unsigned int i = 1; i < len; i++)
    {
        my_aabb = merge(my_aabb, aabbs[start + i]);
    }
    vec3<float> my_radius = my_aabb.getUpper() - my_aabb.getLower();

    // handle the case of a leaf node creation
    if (len <= NODE_CAPACITY)
    {
        unsigned int new_node = allocateNode();
        m_nodes[new_node].aabb = my_aabb;
        m_nodes[new_node].parent = parent;
        m_nodes[new_node].num_particles = len;

        for (unsigned int i = 0; i < len; i++)
        {
            // assign the particle indices into the leaf node
            m_nodes[new_node].particles[i] = idx[start + i];
            m_nodes[new_node].particle_tags[i] = aabbs[start + i].tag;

            // assign the reverse mapping from particle indices to leaf node indices
            m_mapping[idx[start + i]] = new_node;
        }

        return new_node;
    }

    // otherwise, we are creating an internal node - allocate an index
    unsigned int my_idx = allocateNode();

    // need to split the list of aabbs into two sets for left and right
    unsigned int start_left = 0;
    unsigned int start_right = len;

    // if there are only 2 aabbs, put one on each side
    if (len == 2)
    {
        // nothing to do, already partitioned
    }
    else
    {
        // otherwise, we need to split them based on a heuristic. split the longest dimension in half
        if (my_radius.x > my_radius.y && my_radius.x > my_radius.z)
        {
            // split on x direction
            for (unsigned int i = 0; i < start_right; i++)
            {
                if (aabbs[start + i].getPosition().x < my_aabb.getPosition().x)
                {
                    // if on the left side, everything is happy, just continue on
                }
                else
                {
                    // if on the right side, need to swap the current aabb with the one at
                    // start_right-1, subtract one off of start_right to indicate the addition
                    // of one to the right side and subtract 1 from i to look at the current
                    // index (new aabb). This is quick and easy to write, but will randomize
                    // indices - might need to look into a stable partitioning algorithm!
                    std::swap(aabbs[start + i], aabbs[start + start_right - 1]);
                    std::swap(idx[start + i], idx[start + start_right - 1]);
                    start_right--;
                    i--;
                }
            }
        }
        else if (my_radius.y > my_radius.z)
        {
            // split on y direction
            for (unsigned int i = 0; i < start_right; i++)
            {
                if (aabbs[start + i].getPosition().y < my_aabb.getPosition().y)
                {
                    // if on the left side, everything is happy, just continue on
                }
                else
                {
                    // if on the right side, need to swap the current aabb with the one at
                    // start_right-1, subtract one off of start_right to indicate the addition
                    // of one to the right side and subtract 1 from i to look at the current
                    // index (new aabb). This is quick and easy to write, but will randomize
                    // indices - might need to look into a stable partitioning algorithm!
                    std::swap(aabbs[start + i], aabbs[start + start_right - 1]);
                    std::swap(idx[start + i], idx[start + start_right - 1]);
                    start_right--;
                    i--;
                }
            }
        }
        else
        {
            // split on z direction
            for (unsigned int i = 0; i < start_right; i++)
            {
                if (aabbs[start + i].getPosition().z < my_aabb.getPosition().z)
                {
                    // if on the left side, everything is happy, just continue on
                }
                else
                {
                    // if on the right side, need to swap the current aabb with the one at
                    // start_right-1, subtract one off of start_right to indicate the addition
                    // of one to the right side and subtract 1 from i to look at the current
                    // index (new aabb). This is quick and easy to write, but will randomize
                    // indices - might need to look into a stable partitioning algorithm!
                    std::swap(aabbs[start + i], aabbs[start + start_right - 1]);
                    std::swap(idx[start + i], idx[start + start_right - 1]);
                    start_right--;
                    i--;
                }
            }
        }
    }

    // sanity check. The left or right tree may have ended up empty. If so, just borrow one particle from it
    if (start_right == len)
        start_right = len - 1;
    if (start_right == 0)
        start_right = 1;

    // note: calling buildNode has side effects, the m_nodes array may be reallocated. So we need to determine
    // the left and right children, then build our node (can't say m_nodes[my_idx].left = buildNode(...))
    unsigned int new_left = buildNode(aabbs, idx, start + start_left, start_right - start_left, my_idx);
    unsigned int new_right = buildNode(aabbs, idx, start + start_right, len - start_right, my_idx);

    // now, create the children and connect them up
    m_nodes[my_idx].aabb = my_aabb;
    m_nodes[my_idx].parent = parent;
    m_nodes[my_idx].left = new_left;
    m_nodes[my_idx].right = new_right;

    return my_idx;
}

/*! \param idx Index of the node to update

    updateSkip() updates the skip field of every node in the tree. The skip field is used in the stackless
    implementation of query. Each node's skip field lists the number of nodes that are children to this node.
   Because of the order in which nodes are built in buildNode(), this number is the number of elements to skip
   in a search if a box-box test does not overlap.
*/
inline unsigned int AABBTree::updateSkip(unsigned int idx)
{
    // leaf nodes have no nodes under them
    if (isNodeLeaf(idx))
    {
        return 1;
    }
    else
    {
        // node idx needs to skip all the nodes underneath it (determined recursively)
        unsigned int left_idx = m_nodes[idx].left;
        unsigned int right_idx = m_nodes[idx].right;

        unsigned int skip = updateSkip(left_idx) + updateSkip(right_idx);
        m_nodes[idx].skip = skip;
        return skip + 1;
    }
}

/*! Allocates a new node in the tree
 */
inline unsigned int AABBTree::allocateNode()
{
    // grow the memory if needed
    if (m_num_nodes >= m_node_capacity)
    {
        // determine new capacity
        AABBNode* m_new_nodes = NULL;
        unsigned int m_new_node_capacity = m_node_capacity * 2;
        if (m_new_node_capacity == 0)
            m_new_node_capacity = 16;

        // allocate new memory
        int retval = posix_memalign((void**) &m_new_nodes, 32, m_new_node_capacity * sizeof(AABBNode));
        if (retval != 0)
        {
            throw std::runtime_error("Error allocating AABBTree memory");
        }

        // if we have old memory, copy it over
        if (m_nodes != NULL)
        {
            std::memcpy((void*) m_new_nodes, (void*) m_nodes, sizeof(AABBNode) * m_num_nodes);
            posix_memalign_free(m_nodes);
        }
        m_nodes = m_new_nodes;
        m_node_capacity = m_new_node_capacity;
    }

    m_nodes[m_num_nodes] = AABBNode();
    m_num_nodes++;
    return m_num_nodes - 1;
}

}; }; // end namespace freud::locality

#endif // AABB_TREE_H<|MERGE_RESOLUTION|>--- conflicted
+++ resolved
@@ -4,18 +4,9 @@
 #ifndef AABB_TREE_H
 #define AABB_TREE_H
 
-<<<<<<< HEAD
-#include "HOOMDMath.h"
-#include "VectorMath.h"
 #include <cassert>
 #include <cstring>
 #include <stack>
-#include <stdexcept>
-=======
-#include <cassert>
-#include <cstring>
-#include <stack>
->>>>>>> a6e38444
 #include <vector>
 
 #include "AABB.h"
