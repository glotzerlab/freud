--- conflicted
+++ resolved
@@ -10,11 +10,6 @@
 
 #include "AABBTree.h"
 #include "Box.h"
-<<<<<<< HEAD
-#include "Index1D.h"
-#include "NeighborList.h"
-=======
->>>>>>> a6e38444
 #include "NeighborQuery.h"
 
 /*! \file AABBQuery.h
