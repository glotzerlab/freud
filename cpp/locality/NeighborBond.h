// Copyright (c) 2010-2020 The Regents of the University of Michigan
// This file is from the freud project, released under the BSD 3-Clause License.

#ifndef NEIGHBOR_BOND_H
#define NEIGHBOR_BOND_H

#include "VectorMath.h"

namespace freud { namespace locality {

//! Simple data structure encoding neighboring points.
/*! The primary purpose of this class is to provide a more meaningful struct
 *  than a simple std::pair, which is hard to interpret. Additionally, this
 *  class defines the less than operator according to distance, making it
 *  possible to sort.
 */
class NeighborBond
{
public:
    // For now, id = query_point_idx and ref_id = point_idx (into the NeighborQuery).
    constexpr NeighborBond() = default;

<<<<<<< HEAD
    /*
     * This constructor should only be used in cases where the correct distance/vector
     * pair is known before instantiating this object to save time and eliminate
     * redundancy. Common cases include NeighbQuery objects which have to compute
     * the distance to know if a neighbor pair fits the query arguments and NeighborList
     * objects which have already computed the distances corresponding to their vectors.
     * */
    constexpr NeighborBond(unsigned int query_point_idx, unsigned int point_idx, float d, float w, const vec3<float>& v)
=======
    // TODO decide if this needs to stay around
    constexpr NeighborBond(unsigned int query_point_idx, unsigned int point_idx, float d, float w,
                           const vec3<float>& v)
>>>>>>> e40bebb2
        : query_point_idx(query_point_idx), point_idx(point_idx), distance(d), weight(w), vector(v)
    {}

    /**
     * This constructor should be used for the majority of cases when instantiating
     * a NeighborBond object.
     * */
    NeighborBond(unsigned int query_point_idx, unsigned int point_idx, float w, const vec3<float>& v)
        : query_point_idx(query_point_idx), point_idx(point_idx), distance(std::sqrt(dot(v, v))), weight(w),
          vector(v)
    {}

    //! Equality checks both query_point_idx and distance.
    bool operator==(const NeighborBond& other) const
    {
        return (query_point_idx == other.query_point_idx) && (point_idx == other.point_idx)
            && (distance == other.distance) && (vector == other.vector);
    }

    //! Not equals checks inverse of equality.
    bool operator!=(const NeighborBond& other) const
    {
        return !(*this == other);
    }

    //! Default comparator of points is by distance.
    /*! This form of comparison allows easy sorting of nearest neighbors by
     *  distance.
     */
    bool operator<(const NeighborBond& n) const
    {
        return distance < n.distance;
    }

    bool less_id_ref_weight(const NeighborBond& n) const
    {
        if (query_point_idx != n.query_point_idx)
        {
            return query_point_idx < n.query_point_idx;
        }
        if (point_idx != n.point_idx)
        {
            return point_idx < n.point_idx;
        }
        return weight < n.weight;
    }

    bool less_as_tuple(const NeighborBond& n) const
    {
        if (query_point_idx != n.query_point_idx)
        {
            return query_point_idx < n.query_point_idx;
        }
        if (point_idx != n.point_idx)
        {
            return point_idx < n.point_idx;
        }
        if (weight != n.weight)
        {
            return weight < n.weight;
        }
        return distance < n.distance;
    }

    bool less_as_distance(const NeighborBond& n) const
    {
        if (query_point_idx != n.query_point_idx)
        {
            return query_point_idx < n.query_point_idx;
        }
        if (distance != n.distance)
        {
            return distance < n.distance;
        }
        if (point_idx != n.point_idx)
        {
            return point_idx < n.point_idx;
        }
        return weight < n.weight;
    }

    unsigned int getQueryPointIdx() const
    {
        return query_point_idx;
    }

    void setQueryPointIdx(unsigned int new_qpidx)
    {
        query_point_idx = new_qpidx;
    }

    unsigned int getPointIdx() const
    {
        return point_idx;
    }

    void setPointIdx(unsigned int new_pidx)
    {
        point_idx = new_pidx;
    }

    float getWeight() const
    {
        return weight;
    }

    void setWeight(float new_weight)
    {
        weight = new_weight;
    }

    const vec3<float>& getVector() const
    {
        return vector;
    }

    void setVector(vec3<float> new_vector)
    {
        vector = new_vector;
        distance = std::sqrt(dot(vector, vector));
    }

    float getDistance() const
    {
        return distance;
    }

private:
    unsigned int query_point_idx {0}; //! The query point index.
    unsigned int point_idx {0};       //! The reference point index.
    float distance {0};               //! The distance between the points.
    float weight {0};                 //! The weight of this bond.
    vec3<float> vector;               //! The directed vector from query point to reference point
};

}; }; // end namespace freud::locality

#endif // NEIGHBOR_BOND_H<|MERGE_RESOLUTION|>--- conflicted
+++ resolved
@@ -20,7 +20,6 @@
     // For now, id = query_point_idx and ref_id = point_idx (into the NeighborQuery).
     constexpr NeighborBond() = default;
 
-<<<<<<< HEAD
     /*
      * This constructor should only be used in cases where the correct distance/vector
      * pair is known before instantiating this object to save time and eliminate
@@ -28,12 +27,8 @@
      * the distance to know if a neighbor pair fits the query arguments and NeighborList
      * objects which have already computed the distances corresponding to their vectors.
      * */
-    constexpr NeighborBond(unsigned int query_point_idx, unsigned int point_idx, float d, float w, const vec3<float>& v)
-=======
-    // TODO decide if this needs to stay around
     constexpr NeighborBond(unsigned int query_point_idx, unsigned int point_idx, float d, float w,
                            const vec3<float>& v)
->>>>>>> e40bebb2
         : query_point_idx(query_point_idx), point_idx(point_idx), distance(d), weight(w), vector(v)
     {}
 
