// Copyright (c) 2010-2020 The Regents of the University of Michigan
// This file is from the freud project, released under the BSD 3-Clause License.

#include "IntermediateScattering.h"
#include "Box.h"
#include "ManagedArray.h"
#include "NeighborQuery.h"
#include "utils.h"
 
/*! \file IntermediateScattering.cc
    \brief Routines for computing intermediate scattering function.
*/

namespace freud { namespace diffraction {

<<<<<<< HEAD
IntermediateScattering::IntermediateScattering(unsigned int bins, float k_max, float k_min,
                                                         unsigned int num_sampled_k_points)
    : StaticStructureFactorDirect(bins, k_max, k_min, num_sampled_k_points), m_num_sampled_k_points(num_sampled_k_points),
      m_k_histogram(KBinHistogram(m_structure_factor.getAxes())),
      m_local_k_histograms(KBinHistogram::ThreadLocalHistogram(m_k_histogram)),
      m_k_histogram_distinct(KBinHistogram(m_structure_factor_distinct.getAxes())),
      m_local_k_histograms_distinct(KBinHistogram::ThreadLocalHistogram(m_k_histogram_distinct))
{
    if (bins == 0)
    {
        throw std::invalid_argument("IntermediateScattering requires a nonzero number of bins.");
    }
    if (k_max <= 0)
    {
        throw std::invalid_argument("IntermediateScattering requires k_max to be positive.");
    }
    if (k_min < 0)
    {
        throw std::invalid_argument("IntermediateScattering requires k_min to be non-negative.");
    }
    if (k_max <= k_min)
    {
        throw std::invalid_argument(
            "IntermediateScattering requires that k_max must be greater than k_min.");
    }
}

void IntermediateScattering::accumulate(const freud::locality::NeighborQuery* neighbor_query, const vec3<float>* query_points, unsigned int n_query_points,
                                             unsigned int n_total)
=======
void IntermediateScattering::accumulate(const freud::locality::NeighborQuery* neighbor_query,
                                        const vec3<float>* query_points, unsigned int n_query_points,
                                        unsigned int n_total)
>>>>>>> 565a0be5
{
    // Compute k vectors by sampling reciprocal space.
    const auto& box = neighbor_query->getBox();
    if (box.is2D())
    {
        throw std::invalid_argument("2D boxes are not currently supported.");
    }
    const auto k_bin_edges = m_structure_factor.getBinEdges()[0];
    const auto k_min = k_bin_edges.front();
    const auto k_max = k_bin_edges.back();
    if ((!box_assigned) || (box != previous_box))
    {
        previous_box = box;
        m_k_points
            = StaticStructureFactorDirect::reciprocal_isotropic(box, k_max, k_min, m_num_sampled_k_points);
        box_assigned = true;
    }

    // The minimum valid k value is 2 * pi / L, where L is the smallest side length.
    const auto box_L = box.getL();
    const auto min_box_length
        = box.is2D() ? std::min(box_L.x, box_L.y) : std::min(box_L.x, std::min(box_L.y, box_L.z));
    m_min_valid_k = std::min(m_min_valid_k, freud::constants::TWO_PI / min_box_length);

<<<<<<< HEAD
    // record the point at t=0
    if (m_first_all) 
=======
    // Compute self-part

    if (m_first_all)
>>>>>>> 565a0be5
    {
        m_r0 = neighbor_query.getPoints();
        m_first_call = false;
    }
<<<<<<< HEAD
    // Compute self-part
    const auto self_part = IntermediateScattering::compute_self(
        neighbor_query.getPoints(), m_r0, neighbor_query->getNPoints(), n_total, m_k_points
    );

    // Compute distinct-part
    const auto distinct_part = IntermediateScattering::compute_distinct(
        neighbor_query.getPoints(), m_r0, neighbor_query->getNPoints(), n_total, m_k_points
    );

    std::vector<float> S_k_self_part = IntermediateScattering::compute_S_k(m_self_part, m_self_part);
    std::vector<float> S_k_distinct_part = IntermediateScattering::compute_S_k(m_distinct_part, m_distinct_part);

    // Bin the S_k values and track the number of k values in each bin.
    util::forLoopWrapper(0, m_k_points.size(), [&](size_t begin, size_t end) {
        for (size_t k_index = begin; k_index < end; ++k_index)
        {
            const auto& k_vec = m_k_points[k_index];
            const auto k_magnitude = std::sqrt(dot(k_vec, k_vec));
            const auto k_bin1 = m_structure_factor.bin({k_magnitude});
            const auto k_bin2 = m_structure_factor_distinct.bin({k_magnitude});
            m_local_structure_factor.increment(k_bin1, S_k_self_part[k_index]);
            m_local_structure_factor_distinct.increment(k_bin2, S_k_distinct_part[k_index]);
            m_local_k_histograms.increment(k_bin1);            
            m_local_k_histograms_distinct.increment(k_bin2);            
        }
    })

    m_reduce = true;
=======
    const auto m_self_part = IntermediateScattering::compute_self(
        neighbor_query.getPoints(), m_r0, neighbor_query->getNPoints(), n_total, m_k_points)
>>>>>>> 565a0be5

        // Compute distinct-part
        const auto m_distinct_part
        = IntermediateScattering::compute_distinct(neighbor_query.getPoints(), m_r0,
                                                   neighbor_query->getNPoints(), n_total, m_k_points)
}

void IntermediateScattering::reduce()
{
    const auto axis_size = m_structure_factor.getAxisSizes()[0];
    m_k_histogram.prepare(axis_size);
    m_structure_factor.prepare(axis_size);
    m_k_histogram_distinct.prepare(axis_size);
    m_structure_factor_distinct.prepare(axis_size);

    // Reduce the bin counts over all threads, then use them to normalize the
    // structure factor when computing. This computes a binned mean over all k
    // points. Unlike some other methods in freud, no frame counter is needed
    // because the binned mean accounts for accumulation over frames.
    m_k_histogram.reduceOverThreads(m_local_k_histograms);
    m_structure_factor.reduceOverThreadsPerBin(m_local_structure_factor,
                                               [&](size_t i) { m_structure_factor[i] /= m_k_histogram[i]; });
    m_k_histogram.reduceOverThreads(m_local_k_histograms_distinct);
    m_structure_factor.reduceOverThreadsPerBin(m_local_structure_factor_distinct,
                                               [&](size_t i) { m_structure_factor_distinct[i] /= m_k_histogram_distinct[i]; });
}

std::vector<std::complex<float>>
<<<<<<< HEAD
IntermediateScattering::compute_self(const vec3<float>* rt, const vec3<float>* r0, unsigned int n_points, unsigned int n_total, const std::vector<vec3<float>>& k_points)
{
    // 
    std::vector<vec3<float>> r_i_t0(n_points);  // rt - rt0 element-wisely
    util::forLoopWrapper(0, n_points, [&](size_t begin, size_t end) {
        for (size_t i = begin; i < end; ++i) 
=======
IntermediateScattering::compute_self(const vec3<float>* rt, const vec3<float> r0, unsigned int n_points,
                                     unsigned int n_total, const std::vector<vec3<float>>& k_points)
{
    std::vector<vec3<float>> r_i_t0(n_points); // rt - r0 element-wisely
    util::forLoopWrapper(0, n_points, [&](size_t begin, size_t end))
    {
        for (size_t i = begin; i < end; ++i)
>>>>>>> 565a0be5
        {
            r_i_t0[i] = rt[i] - rt[0];
        }
    })

    return IntermediateScattering::compute_F_k(r_i_t0, n_points, n_total, m_k_points);
}

std::vector<std::complex<float>>
<<<<<<< HEAD
IntermediateScattering::compute_distinct(const vec3<float>* rt, const vec3<float>* r0, unsigned int n_points, unsigned int n_total, const std::vector<vec3<float>>& k_points)
{

    const auto n_rt = rt.size();
    const auto n_r0 = r0.size();
    const auto n_rij = n_rt*(n_r0-1)
    std::vector<vec3<float>> r_ij(n_rij);
    size_t i = 0

    util::forLoopWrapper(0, n_rt, [&](size_t begin, size_t end){
        for (size_t rt_index = begin; rt_index < end; ++rt_index)
        {

            for (size_t r0_index = 0; r0_index < n_r0; ++r0_index)
            {
                if (rt_index != r0_index) 
                {
                    r_ij[i] = rt[rt_index] - r0[r0_index];
                    ++i;
                }

            }
        }
    })


    return IntermediateScattering::compute_F_k(r_ij, n_rij, n_total, m_k_points);

=======
IntermediateScattering::compute_distinct(const freud::locality::NeighborQuery* neighbor_query,
                                         const std::vector<vec3<float>>& k_points)
{
    std::vector<vec3<float>> r_ij_t0(/* TODO: Is any possible to get the number of bonds in c++*/);
    // or get the all displacement vector

    return IntermediateScattering::compute_F_k(r_ij_t0, n_points, n_total, m_k_points);
>>>>>>> 565a0be5
}

}} // namespace freud::diffraction<|MERGE_RESOLUTION|>--- conflicted
+++ resolved
@@ -13,7 +13,6 @@
 
 namespace freud { namespace diffraction {
 
-<<<<<<< HEAD
 IntermediateScattering::IntermediateScattering(unsigned int bins, float k_max, float k_min,
                                                          unsigned int num_sampled_k_points)
     : StaticStructureFactorDirect(bins, k_max, k_min, num_sampled_k_points), m_num_sampled_k_points(num_sampled_k_points),
@@ -43,11 +42,6 @@
 
 void IntermediateScattering::accumulate(const freud::locality::NeighborQuery* neighbor_query, const vec3<float>* query_points, unsigned int n_query_points,
                                              unsigned int n_total)
-=======
-void IntermediateScattering::accumulate(const freud::locality::NeighborQuery* neighbor_query,
-                                        const vec3<float>* query_points, unsigned int n_query_points,
-                                        unsigned int n_total)
->>>>>>> 565a0be5
 {
     // Compute k vectors by sampling reciprocal space.
     const auto& box = neighbor_query->getBox();
@@ -72,19 +66,12 @@
         = box.is2D() ? std::min(box_L.x, box_L.y) : std::min(box_L.x, std::min(box_L.y, box_L.z));
     m_min_valid_k = std::min(m_min_valid_k, freud::constants::TWO_PI / min_box_length);
 
-<<<<<<< HEAD
     // record the point at t=0
     if (m_first_all) 
-=======
-    // Compute self-part
-
-    if (m_first_all)
->>>>>>> 565a0be5
     {
         m_r0 = neighbor_query.getPoints();
         m_first_call = false;
     }
-<<<<<<< HEAD
     // Compute self-part
     const auto self_part = IntermediateScattering::compute_self(
         neighbor_query.getPoints(), m_r0, neighbor_query->getNPoints(), n_total, m_k_points
@@ -114,10 +101,6 @@
     })
 
     m_reduce = true;
-=======
-    const auto m_self_part = IntermediateScattering::compute_self(
-        neighbor_query.getPoints(), m_r0, neighbor_query->getNPoints(), n_total, m_k_points)
->>>>>>> 565a0be5
 
         // Compute distinct-part
         const auto m_distinct_part
@@ -146,22 +129,12 @@
 }
 
 std::vector<std::complex<float>>
-<<<<<<< HEAD
 IntermediateScattering::compute_self(const vec3<float>* rt, const vec3<float>* r0, unsigned int n_points, unsigned int n_total, const std::vector<vec3<float>>& k_points)
 {
     // 
     std::vector<vec3<float>> r_i_t0(n_points);  // rt - rt0 element-wisely
     util::forLoopWrapper(0, n_points, [&](size_t begin, size_t end) {
         for (size_t i = begin; i < end; ++i) 
-=======
-IntermediateScattering::compute_self(const vec3<float>* rt, const vec3<float> r0, unsigned int n_points,
-                                     unsigned int n_total, const std::vector<vec3<float>>& k_points)
-{
-    std::vector<vec3<float>> r_i_t0(n_points); // rt - r0 element-wisely
-    util::forLoopWrapper(0, n_points, [&](size_t begin, size_t end))
-    {
-        for (size_t i = begin; i < end; ++i)
->>>>>>> 565a0be5
         {
             r_i_t0[i] = rt[i] - rt[0];
         }
@@ -171,7 +144,6 @@
 }
 
 std::vector<std::complex<float>>
-<<<<<<< HEAD
 IntermediateScattering::compute_distinct(const vec3<float>* rt, const vec3<float>* r0, unsigned int n_points, unsigned int n_total, const std::vector<vec3<float>>& k_points)
 {
 
@@ -200,15 +172,6 @@
 
     return IntermediateScattering::compute_F_k(r_ij, n_rij, n_total, m_k_points);
 
-=======
-IntermediateScattering::compute_distinct(const freud::locality::NeighborQuery* neighbor_query,
-                                         const std::vector<vec3<float>>& k_points)
-{
-    std::vector<vec3<float>> r_ij_t0(/* TODO: Is any possible to get the number of bonds in c++*/);
-    // or get the all displacement vector
-
-    return IntermediateScattering::compute_F_k(r_ij_t0, n_points, n_total, m_k_points);
->>>>>>> 565a0be5
 }
 
 }} // namespace freud::diffraction