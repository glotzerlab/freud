// Copyright (c) 2010-2024 The Regents of the University of Michigan
// This file is from the freud project, released under the BSD 3-Clause License.

#include "export_Box.h"

namespace nb = nanobind;

namespace freud { namespace box { namespace wrap {

<<<<<<< HEAD
void makeAbsolute(std::shared_ptr<Box> box, nb_array<float> vecs,
                  nb_array<float> out)
=======
void makeAbsolute(const std::shared_ptr<Box>& box, nb_array<float, nb::shape<-1, 3>> vecs,
                  nb_array<float, nb::shape<-1, 3>> out)
>>>>>>> 6f69a07c
{
    unsigned int Nvecs = vecs.shape(0);
    auto* vecs_data = reinterpret_cast<vec3<float>*>(vecs.data());
    auto* out_data = reinterpret_cast<vec3<float>*>(out.data());
    box->makeAbsolute(vecs_data, Nvecs, out_data);
}

<<<<<<< HEAD
void makeFractional(std::shared_ptr<Box> box, nb_array<float> vecs,
                    nb_array<float> out)
=======
void makeFractional(const std::shared_ptr<Box>& box, nb_array<float, nb::shape<-1, 3>> vecs,
                    nb_array<float, nb::shape<-1, 3>> out)
>>>>>>> 6f69a07c
{
    unsigned int Nvecs = vecs.shape(0);
    auto* vecs_data = reinterpret_cast<vec3<float>*>(vecs.data());
    auto* out_data = reinterpret_cast<vec3<float>*>(out.data());
    box->makeFractional(vecs_data, Nvecs, out_data);
}

<<<<<<< HEAD
void getImages(std::shared_ptr<Box> box, nb_array<float> vecs,
               nb_array<int> images)
=======
void getImages(const std::shared_ptr<Box>& box, nb_array<float, nb::shape<-1, 3>> vecs,
               nb_array<int, nb::shape<-1, 3>> images)
>>>>>>> 6f69a07c
{
    const unsigned int Nvecs = vecs.shape(0);
    auto* vecs_data = reinterpret_cast<vec3<float>*>(vecs.data());
    auto* images_data = reinterpret_cast<vec3<int>*>(images.data());
    box->getImages(vecs_data, Nvecs, images_data);
}

<<<<<<< HEAD
void wrap(std::shared_ptr<Box> box, nb_array<float> vecs,
          nb_array<float> out)
=======
void wrap(const std::shared_ptr<Box>& box, nb_array<float, nb::shape<-1, 3>> vecs,
          nb_array<float, nb::shape<-1, 3>> out)
>>>>>>> 6f69a07c
{
    const unsigned int Nvecs = vecs.shape(0);
    auto* vecs_data = reinterpret_cast<vec3<float>*>(vecs.data());
    auto* out_data = reinterpret_cast<vec3<float>*>(out.data());
    box->wrap(vecs_data, Nvecs, out_data);
}

void unwrap(const std::shared_ptr<Box>& box, nb_array<float> vecs, nb_array<int> images, nb_array<float> out)
{
    const unsigned int Nvecs = vecs.shape(0);
    auto* vecs_data = reinterpret_cast<vec3<float>*>(vecs.data());
    auto* images_data = reinterpret_cast<vec3<int>*>(images.data());
    auto* out_data = reinterpret_cast<vec3<float>*>(out.data());
    box->unwrap(vecs_data, images_data, Nvecs, out_data);
}

std::vector<float> centerOfMass(const std::shared_ptr<Box>& box, nb_array<float> vecs,
                                nb_array<float, nb::shape<-1>> masses)
{
    const unsigned int Nvecs = vecs.shape(0);
    auto* vecs_data = reinterpret_cast<vec3<float>*>(vecs.data());
    auto* masses_data = reinterpret_cast<float*>(masses.data());
    auto com = box->centerOfMass(vecs_data, Nvecs, masses_data);
    return {com.x, com.y, com.z};
}

void center(const std::shared_ptr<Box>& box, nb_array<float> vecs, nb_array<float, nb::ndim<1>> masses)
{
    const unsigned int Nvecs = vecs.shape(0);
    auto* vecs_data = reinterpret_cast<vec3<float>*>(vecs.data());
    auto* masses_data = reinterpret_cast<float*>(masses.data());
    box->center(vecs_data, Nvecs, masses_data);
}

void computeDistances(const std::shared_ptr<Box>& box, nb_array<float> query_points, nb_array<float> points,
                      nb_array<float, nb::ndim<1>> distances)
{
    const unsigned int n_query_points = query_points.shape(0);
    auto* query_points_data = reinterpret_cast<vec3<float>*>(query_points.data());
    const unsigned int n_points = points.shape(0);
    auto* points_data = reinterpret_cast<vec3<float>*>(points.data());
    auto* distances_data = reinterpret_cast<float*>(distances.data());
    if (n_query_points != n_points)
    {
        throw std::invalid_argument("The number of query points and points must match.");
    }
    box->computeDistances(query_points_data, n_query_points, points_data, distances_data);
}

void computeAllDistances(const std::shared_ptr<Box>& box, nb_array<float> query_points,
                         nb_array<float> points, nb_array<float, nb::ndim<2>> distances)
{
    const unsigned int n_query_points = query_points.shape(0);
    auto* query_points_data = reinterpret_cast<vec3<float>*>(query_points.data());
    const unsigned int n_points = points.shape(0);
    auto* points_data = reinterpret_cast<vec3<float>*>(points.data());
    auto* distances_data = reinterpret_cast<float*>(distances.data());
    box->computeAllDistances(query_points_data, n_query_points, points_data, n_points, distances_data);
}

void contains(const std::shared_ptr<Box>& box, nb_array<float> points,
              nb_array<bool, nb::ndim<1>> contains_mask)
{
    const unsigned int n_points = points.shape(0);
    auto* points_data = reinterpret_cast<vec3<float>*>(points.data());
    auto* contains_mask_data = reinterpret_cast<bool*>(contains_mask.data());
    box->contains(points_data, n_points, contains_mask_data);
}

}; }; }; // namespace freud::box::wrap<|MERGE_RESOLUTION|>--- conflicted
+++ resolved
@@ -7,13 +7,8 @@
 
 namespace freud { namespace box { namespace wrap {
 
-<<<<<<< HEAD
-void makeAbsolute(std::shared_ptr<Box> box, nb_array<float> vecs,
+void makeAbsolute(const std::shared_ptr<Box>& box, nb_array<float> vecs,
                   nb_array<float> out)
-=======
-void makeAbsolute(const std::shared_ptr<Box>& box, nb_array<float, nb::shape<-1, 3>> vecs,
-                  nb_array<float, nb::shape<-1, 3>> out)
->>>>>>> 6f69a07c
 {
     unsigned int Nvecs = vecs.shape(0);
     auto* vecs_data = reinterpret_cast<vec3<float>*>(vecs.data());
@@ -21,13 +16,8 @@
     box->makeAbsolute(vecs_data, Nvecs, out_data);
 }
 
-<<<<<<< HEAD
-void makeFractional(std::shared_ptr<Box> box, nb_array<float> vecs,
+void makeFractional(const std::shared_ptr<Box>& box, nb_array<float> vecs,
                     nb_array<float> out)
-=======
-void makeFractional(const std::shared_ptr<Box>& box, nb_array<float, nb::shape<-1, 3>> vecs,
-                    nb_array<float, nb::shape<-1, 3>> out)
->>>>>>> 6f69a07c
 {
     unsigned int Nvecs = vecs.shape(0);
     auto* vecs_data = reinterpret_cast<vec3<float>*>(vecs.data());
@@ -35,13 +25,8 @@
     box->makeFractional(vecs_data, Nvecs, out_data);
 }
 
-<<<<<<< HEAD
-void getImages(std::shared_ptr<Box> box, nb_array<float> vecs,
+void getImages(const std::shared_ptr<Box>& box, nb_array<float> vecs,
                nb_array<int> images)
-=======
-void getImages(const std::shared_ptr<Box>& box, nb_array<float, nb::shape<-1, 3>> vecs,
-               nb_array<int, nb::shape<-1, 3>> images)
->>>>>>> 6f69a07c
 {
     const unsigned int Nvecs = vecs.shape(0);
     auto* vecs_data = reinterpret_cast<vec3<float>*>(vecs.data());
@@ -49,13 +34,8 @@
     box->getImages(vecs_data, Nvecs, images_data);
 }
 
-<<<<<<< HEAD
-void wrap(std::shared_ptr<Box> box, nb_array<float> vecs,
+void wrap(const std::shared_ptr<Box>& box, nb_array<float> vecs,
           nb_array<float> out)
-=======
-void wrap(const std::shared_ptr<Box>& box, nb_array<float, nb::shape<-1, 3>> vecs,
-          nb_array<float, nb::shape<-1, 3>> out)
->>>>>>> 6f69a07c
 {
     const unsigned int Nvecs = vecs.shape(0);
     auto* vecs_data = reinterpret_cast<vec3<float>*>(vecs.data());
