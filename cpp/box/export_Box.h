--- conflicted
+++ resolved
@@ -13,58 +13,32 @@
 template<typename T, typename shape = nanobind::shape<-1, 3>>
 using nb_array = nanobind::ndarray<T, shape, nanobind::device::cpu, nanobind::c_contig>;
 
-<<<<<<< HEAD
-void makeAbsolute(std::shared_ptr<Box> box, nb_array<float> vecs,
+void makeAbsolute(const std::shared_ptr<Box>& box, nb_array<float> vecs,
                   nb_array<float> out);
 
-void makeFractional(std::shared_ptr<Box> box, nb_array<float> vecs,
+void makeFractional(const std::shared_ptr<Box>& box, nb_array<float> vecs,
                     nb_array<float> out);
 
-void getImages(std::shared_ptr<Box> box, nb_array<float> vecs,
+void getImages(const std::shared_ptr<Box>& box, nb_array<float> vecs,
                nb_array<int> images);
 
-void wrap(std::shared_ptr<Box> box, nb_array<float> vecs,
+void wrap(const std::shared_ptr<Box>& box, nb_array<float> vecs,
           nb_array<float> out);
 
-void unwrap(std::shared_ptr<Box> box, nb_array<float> vecs,
+void unwrap(const std::shared_ptr<Box>& box, nb_array<float> vecs,
         nb_array<int> images, nb_array<float> out);
-=======
-void makeAbsolute(const std::shared_ptr<Box>& box, nb_array<float, nanobind::shape<-1, 3>> vecs,
-                  nb_array<float, nanobind::shape<-1, 3>> out);
-
-void makeFractional(const std::shared_ptr<Box>& box, nb_array<float, nanobind::shape<-1, 3>> vecs,
-                    nb_array<float, nanobind::shape<-1, 3>> out);
-
-void getImages(const std::shared_ptr<Box>& box, nb_array<float, nanobind::shape<-1, 3>> vecs,
-               nb_array<int, nanobind::shape<-1, 3>> images);
-
-void wrap(const std::shared_ptr<Box>& box, nb_array<float, nanobind::shape<-1, 3>> vecs,
-          nb_array<float, nanobind::shape<-1, 3>> out);
-
-void unwrap(const std::shared_ptr<Box>& box, nb_array<float> vecs, nb_array<int> images, nb_array<float> out);
->>>>>>> 6f69a07c
 
 std::vector<float> centerOfMass(const std::shared_ptr<Box>& box, nb_array<float> vecs,
                                 nb_array<float, nanobind::shape<-1>> masses);
 
-<<<<<<< HEAD
-void center(std::shared_ptr<Box> box, nb_array<float> vecs,
+void center(const std::shared_ptr<Box>& box, nb_array<float> vecs,
         nb_array<float, nanobind::ndim<1>> masses);
 
-void computeDistances(std::shared_ptr<Box> box, nb_array<float> query_points,
+void computeDistances(const std::shared_ptr<Box>& box, nb_array<float> query_points,
         nb_array<float> points, nb_array<float, nanobind::ndim<1>> distances);
 
-void computeAllDistances(std::shared_ptr<Box> box, nb_array<float> query_points,
+void computeAllDistances(const std::shared_ptr<Box>& box, nb_array<float> query_points,
         nb_array<float> points, nb_array<float, nanobind::ndim<2>> distances);
-=======
-void center(const std::shared_ptr<Box>& box, nb_array<float> vecs, nb_array<float, nanobind::ndim<1>> masses);
-
-void computeDistances(const std::shared_ptr<Box>& box, nb_array<float> query_points, nb_array<float> points,
-                      nb_array<float, nanobind::ndim<1>> distances);
-
-void computeAllDistances(const std::shared_ptr<Box>& box, nb_array<float> query_points,
-                         nb_array<float> points, nb_array<float, nanobind::ndim<2>> distances);
->>>>>>> 6f69a07c
 
 void contains(const std::shared_ptr<Box>& box, nb_array<float> points,
               nb_array<bool, nanobind::ndim<1>> contains_mask);
