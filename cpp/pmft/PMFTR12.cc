#include "PMFTR12.h"
#include "ScopedGILRelease.h"

#include <stdexcept>
#ifdef __SSE2__
#include <emmintrin.h>
#endif

#ifdef ENABLE_OPENMP
#include <omp.h>
#endif

#include "VectorMath.h"

using namespace std;

using namespace tbb;

/*! \internal
    \file PMFTR12.cc
    \brief Routines for computing radial density functions
*/

namespace freud { namespace pmft {

PMFTR12::PMFTR12(float max_r, unsigned int nbins_r, unsigned int nbins_t1, unsigned int nbins_t2)
    : m_box(trajectory::Box()), m_max_r(max_r), m_max_t1(2.0*M_PI), m_max_t2(2.0*M_PI),
      m_nbins_r(nbins_r), m_nbins_t1(nbins_t1), m_nbins_t2(nbins_t2), m_frame_counter(0),
      m_n_ref(0), m_n_p(0), m_reduce(true)
    {
    if (nbins_r < 1)
        throw invalid_argument("must be at least 1 bin in r");
    if (nbins_t1 < 1)
        throw invalid_argument("must be at least 1 bin in T1");
    if (nbins_t2 < 1)
        throw invalid_argument("must be at least 1 bin in T2");
    if (max_r < 0.0f)
        throw invalid_argument("max_r must be positive");
    // calculate dr, dt1, dt2
    m_dr = m_max_r / float(m_nbins_r);
    m_dt1 = m_max_t1 / float(m_nbins_t1);
    m_dt2 = m_max_t2 / float(m_nbins_t2);

    if (m_dr > max_r)
        throw invalid_argument("max_r must be greater than dr");
    if (m_dt1 > m_max_t1)
        throw invalid_argument("max_t1 must be greater than dt1");
    if (m_dt2 > m_max_t2)
        throw invalid_argument("max_t2 must be greater than dt2");

    // precompute the bin center positions for r
    m_r_array = std::shared_ptr<float>(new float[m_nbins_r], std::default_delete<float[]>());
    for (unsigned int i = 0; i < m_nbins_r; i++)
        {
        float r = float(i) * m_dr;
        float nextr = float(i+1) * m_dr;
        m_r_array.get()[i] = 2.0f / 3.0f * (nextr*nextr*nextr - r*r*r) / (nextr*nextr - r*r);
        }

    // calculate the jacobian array; calc'd as the inv for faster use later
    m_inv_jacobian_array = std::shared_ptr<float>(new float[m_nbins_r*m_nbins_t1*m_nbins_t2], std::default_delete<float[]>());
    Index3D b_i = Index3D(m_nbins_t1, m_nbins_t2, m_nbins_r);
    for (unsigned int i = 0; i < m_nbins_t1; i++)
        {
        for (unsigned int j = 0; j < m_nbins_t2; j++)
            {
            for (unsigned int k = 0; k < m_nbins_r; k++)
                {
                float r = m_r_array.get()[k];
                m_inv_jacobian_array.get()[b_i((int)i, (int)j, (int)k)] = (float)1.0 / (r * m_dr * m_dt1 * m_dt2);
                }
            }
        }

    // precompute the bin center positions for T1
    m_t1_array = std::shared_ptr<float>(new float[m_nbins_t1], std::default_delete<float[]>());
    for (unsigned int i = 0; i < m_nbins_t1; i++)
        {
        float T1 = float(i) * m_dt1;
        float nextT1 = float(i+1) * m_dt1;
        m_t1_array.get()[i] = ((T1 + nextT1) / 2.0);
        }

    // precompute the bin center positions for T2
    m_t2_array = std::shared_ptr<float>(new float[m_nbins_t2], std::default_delete<float[]>());
    for (unsigned int i = 0; i < m_nbins_t2; i++)
        {
        float T2 = float(i) * m_dt2;
        float nextT2 = float(i+1) * m_dt2;
        m_t2_array.get()[i] = ((T2 + nextT2) / 2.0);
        }

    // create and populate the pcf_array
    m_pcf_array = std::shared_ptr<float>(new float[m_nbins_r*m_nbins_t1*m_nbins_t2], std::default_delete<float[]>());
    memset((void*)m_pcf_array.get(), 0, sizeof(float)*m_nbins_r*m_nbins_t1*m_nbins_t2);
    m_bin_counts = std::shared_ptr<unsigned int>(new unsigned int[m_nbins_r*m_nbins_t1*m_nbins_t2], std::default_delete<unsigned int[]>());
    memset((void*)m_bin_counts.get(), 0, sizeof(unsigned int)*m_nbins_r*m_nbins_t1*m_nbins_t2);

    m_r_cut = m_max_r;

    m_lc = new locality::LinkCell(m_box, m_max_r);
    }

PMFTR12::~PMFTR12()
    {
    for (tbb::enumerable_thread_specific<unsigned int *>::iterator i = m_local_bin_counts.begin(); i != m_local_bin_counts.end(); ++i)
        {
        delete[] (*i);
        }
    delete m_lc;
    }

<<<<<<< HEAD
class CombinePCFR12
    {
    private:
        unsigned int m_nbins_r;
        unsigned int m_nbins_T1;
        unsigned int m_nbins_T2;
        unsigned int *m_pcf_array;
        tbb::enumerable_thread_specific<unsigned int *>& m_local_pcf_array;
    public:
        CombinePCFR12(unsigned int nbins_r,
                      unsigned int nbins_T1,
                      unsigned int nbins_T2,
                      unsigned int *pcf_array,
                      tbb::enumerable_thread_specific<unsigned int *>& local_pcf_array)
            : m_nbins_r(nbins_r), m_nbins_T1(nbins_T1), m_nbins_T2(nbins_T2), m_pcf_array(pcf_array),
              m_local_pcf_array(local_pcf_array)
        {
        }
        void operator()( const blocked_range<size_t> &myBin ) const
            {
            Index3D b_i = Index3D(m_nbins_T1, m_nbins_T2, m_nbins_r);
            // T1
            for (size_t i = myBin.begin(); i != myBin.end(); i++)
                {
                // T2
                for (size_t j = 0; j < m_nbins_T2; j++)
=======
//! \internal
//! helper function to reduce the thread specific arrays into the boost array
void PMFTR12::reducePCF()
    {
    memset((void*)m_bin_counts.get(), 0, sizeof(unsigned int)*m_nbins_r*m_nbins_t1*m_nbins_t2);
    memset((void*)m_pcf_array.get(), 0, sizeof(float)*m_nbins_r*m_nbins_t1*m_nbins_t2);
    parallel_for(blocked_range<size_t>(0,m_nbins_t1),
        [=] (const blocked_range<size_t>& r)
            {
            Index3D b_i = Index3D(m_nbins_t1, m_nbins_t2, m_nbins_r);
            for (size_t i = r.begin(); i != r.end(); i++)
                {
                for (size_t j = 0; j < m_nbins_t2; j++)
>>>>>>> 811814bd
                    {
                    for (size_t k = 0; k < m_nbins_r; k++)
                        {
                        for (tbb::enumerable_thread_specific<unsigned int *>::const_iterator local_bins = m_local_bin_counts.begin();
                             local_bins != m_local_bin_counts.end(); ++local_bins)
                            {
                            m_bin_counts.get()[b_i((int)i, (int)j, (int)k)] += (*local_bins)[b_i((int)i, (int)j, (int)k)];
                            }
                        }
                    }
                }
            });
    float inv_num_dens = m_box.getVolume() / (float)m_n_p;
    float norm_factor = (float) 1.0 / ((float) m_frame_counter * (float) m_n_ref);
    // normalize pcf_array
    // avoid need to unravel b/c arrays are in the same index order
    parallel_for(blocked_range<size_t>(0,m_nbins_r*m_nbins_t1*m_nbins_t2),
        [=] (const blocked_range<size_t>& r)
            {
            for (size_t i = r.begin(); i != r.end(); i++)
                {
                m_pcf_array.get()[i] = (float)m_bin_counts.get()[i] * norm_factor * m_inv_jacobian_array.get()[i] * inv_num_dens;
                }
            });
    }

//! Get a reference to the PCF array
std::shared_ptr<unsigned int> PMFTR12::getBinCounts()
    {
    if (m_reduce == true)
        {
        reducePCF();
        }
    m_reduce = false;
    return m_bin_counts;
    }

//! Get a reference to the PCF array
std::shared_ptr<float> PMFTR12::getPCF()
    {
    if (m_reduce == true)
        {
        reducePCF();
        }
    m_reduce = false;
    return m_pcf_array;
    }

void PMFTR12::resetPCF()
    {
    for (tbb::enumerable_thread_specific<unsigned int *>::iterator i = m_local_bin_counts.begin(); i != m_local_bin_counts.end(); ++i)
        {
        memset((void*)(*i), 0, sizeof(unsigned int)*m_nbins_r*m_nbins_t1*m_nbins_t2);
        }
    m_frame_counter = 0;
    m_reduce = true;
    }

void PMFTR12::accumulate(trajectory::Box& box,
                         vec3<float> *ref_points,
                         float *ref_orientations,
                         unsigned int n_ref,
                         vec3<float> *points,
                         float *orientations,
                         unsigned int n_p)
    {
    m_box = box;
    m_lc->computeCellList(m_box, points, n_p);
    parallel_for(blocked_range<size_t>(0, n_ref),
        [=] (const blocked_range<size_t>& r)
            {
            assert(ref_points);
            assert(points);
            assert(n_ref > 0);
            assert(n_p > 0);

            float dr_inv = 1.0f / m_dr;
            float maxrsq = m_max_r * m_max_r;
            float dt1_inv = 1.0f / m_dt1;
            float dt2_inv = 1.0f / m_dt2;

<<<<<<< HEAD
            Index3D b_i = Index3D(m_nbins_T1, m_nbins_T2, m_nbins_r);
=======
            Index3D b_i = Index3D(m_nbins_t1, m_nbins_t2, m_nbins_r);
>>>>>>> 811814bd

            bool exists;
            m_local_bin_counts.local(exists);
            if (! exists)
                {
                m_local_bin_counts.local() = new unsigned int [m_nbins_r*m_nbins_t1*m_nbins_t2];
                memset((void*)m_local_bin_counts.local(), 0, sizeof(unsigned int)*m_nbins_r*m_nbins_t1*m_nbins_t2);
                }

            // for each reference point
            for (size_t i = r.begin(); i != r.end(); i++)
                {
                // get the cell the point is in
                vec3<float> ref = ref_points[i];
                unsigned int ref_cell = m_lc->getCell(ref);

                // loop over all neighboring cells
                const std::vector<unsigned int>& neigh_cells = m_lc->getCellNeighbors(ref_cell);
                for (unsigned int neigh_idx = 0; neigh_idx < neigh_cells.size(); neigh_idx++)
                    {
                    unsigned int neigh_cell = neigh_cells[neigh_idx];

                    // iterate over the particles in that cell
                    locality::LinkCell::iteratorcell it = m_lc->itercell(neigh_cell);
                    for (unsigned int j = it.next(); !it.atEnd(); j=it.next())
                        {
                        vec3<float> delta = m_box.wrap(points[j] - ref);

                        float rsq = dot(delta, delta);
                        if (rsq < 1e-6)
                            {
                            continue;
                            }
                        if (rsq < maxrsq)
                            {
                            float r = sqrtf(rsq);
                            // calculate angles
                            float d_theta1 = atan2(delta.y, delta.x);
                            float d_theta2 = atan2(-delta.y, -delta.x);
                            float t1 = ref_orientations[i] - d_theta1;
                            float t2 = orientations[j] - d_theta2;
                            // make sure that t1, t2 are bounded between 0 and 2PI
                            t1 = fmod(t1, 2*M_PI);
                            if (t1 < 0)
                                {
                                t1 += 2*M_PI;
                                }
                            t2 = fmod(t2, 2*M_PI);
                            if (t2 < 0)
                                {
                                t2 += 2*M_PI;
                                }
                            // bin that point
                            float bin_r = r * dr_inv;
                            float bin_t1 = floorf(t1 * dt1_inv);
                            float bin_t2 = floorf(t2 * dt2_inv);
                            // fast float to int conversion with truncation
                            #ifdef __SSE2__
                            unsigned int ibin_r = _mm_cvtt_ss2si(_mm_load_ss(&bin_r));
                            unsigned int ibin_t1 = _mm_cvtt_ss2si(_mm_load_ss(&bin_t1));
                            unsigned int ibin_t2 = _mm_cvtt_ss2si(_mm_load_ss(&bin_t2));
                            #else
                            unsigned int ibin_r = (unsigned int)(bin_r);
                            unsigned int ibin_t1 = (unsigned int)(bin_t1);
                            unsigned int ibin_t2 = (unsigned int)(bin_t2);
                            #endif

                            if ((ibin_r < m_nbins_r) && (ibin_t1 < m_nbins_t1) && (ibin_t2 < m_nbins_t2))
                                {
<<<<<<< HEAD
                                ++m_pcf_array.local()[b_i(ibinT1, ibinT2, ibinr)];
=======
                                ++m_local_bin_counts.local()[b_i(ibin_t1, ibin_t2, ibin_r)];
>>>>>>> 811814bd
                                }
                            }
                        }
                    }
                } // done looping over reference points
<<<<<<< HEAD
            }
    };

//! \internal
//! helper function to reduce the thread specific arrays into the boost array
void PMFTR12::reducePCF()
    {
    memset((void*)m_pcf_array.get(), 0, sizeof(unsigned int)*m_nbins_r*m_nbins_T1*m_nbins_T2);
    parallel_for(blocked_range<size_t>(0,m_nbins_T1),
                 CombinePCFR12(m_nbins_r,
                               m_nbins_T1,
                               m_nbins_T2,
                               m_pcf_array.get(),
                               m_local_pcf_array));
    }

//! Get a reference to the PCF array
boost::shared_array<unsigned int> PMFTR12::getPCF()
    {
    reducePCF();
    return m_pcf_array;
    }

void PMFTR12::resetPCF()
    {
    for (tbb::enumerable_thread_specific<unsigned int *>::iterator i = m_local_pcf_array.begin(); i != m_local_pcf_array.end(); ++i)
        {
        memset((void*)(*i), 0, sizeof(unsigned int)*m_nbins_r*m_nbins_T1*m_nbins_T2);
        }
    }

void PMFTR12::accumulate(trajectory::Box& box,
                         vec3<float> *ref_points,
                         float *ref_orientations,
                         unsigned int Nref,
                         vec3<float> *points,
                         float *orientations,
                         unsigned int Np)
    {
    m_box = box;
    m_lc->computeCellList(m_box, points, Np);
    parallel_for(blocked_range<size_t>(0,Nref),
                 ComputePMFTR12(m_local_pcf_array,
                                m_nbins_r,
                                m_nbins_T1,
                                m_nbins_T2,
                                m_box,
                                m_max_r,
                                m_max_T1,
                                m_max_T2,
                                m_dr,
                                m_dT1,
                                m_dT2,
                                m_lc,
                                ref_points,
                                ref_orientations,
                                Nref,
                                points,
                                orientations,
                                Np));
=======
            });
    m_frame_counter++;
    m_n_ref = n_ref;
    m_n_p = n_p;
    // flag to reduce
    m_reduce = true;
>>>>>>> 811814bd
    }

}; }; // end namespace freud::pmft<|MERGE_RESOLUTION|>--- conflicted
+++ resolved
@@ -110,34 +110,6 @@
     delete m_lc;
     }
 
-<<<<<<< HEAD
-class CombinePCFR12
-    {
-    private:
-        unsigned int m_nbins_r;
-        unsigned int m_nbins_T1;
-        unsigned int m_nbins_T2;
-        unsigned int *m_pcf_array;
-        tbb::enumerable_thread_specific<unsigned int *>& m_local_pcf_array;
-    public:
-        CombinePCFR12(unsigned int nbins_r,
-                      unsigned int nbins_T1,
-                      unsigned int nbins_T2,
-                      unsigned int *pcf_array,
-                      tbb::enumerable_thread_specific<unsigned int *>& local_pcf_array)
-            : m_nbins_r(nbins_r), m_nbins_T1(nbins_T1), m_nbins_T2(nbins_T2), m_pcf_array(pcf_array),
-              m_local_pcf_array(local_pcf_array)
-        {
-        }
-        void operator()( const blocked_range<size_t> &myBin ) const
-            {
-            Index3D b_i = Index3D(m_nbins_T1, m_nbins_T2, m_nbins_r);
-            // T1
-            for (size_t i = myBin.begin(); i != myBin.end(); i++)
-                {
-                // T2
-                for (size_t j = 0; j < m_nbins_T2; j++)
-=======
 //! \internal
 //! helper function to reduce the thread specific arrays into the boost array
 void PMFTR12::reducePCF()
@@ -151,7 +123,6 @@
             for (size_t i = r.begin(); i != r.end(); i++)
                 {
                 for (size_t j = 0; j < m_nbins_t2; j++)
->>>>>>> 811814bd
                     {
                     for (size_t k = 0; k < m_nbins_r; k++)
                         {
@@ -233,11 +204,7 @@
             float dt1_inv = 1.0f / m_dt1;
             float dt2_inv = 1.0f / m_dt2;
 
-<<<<<<< HEAD
-            Index3D b_i = Index3D(m_nbins_T1, m_nbins_T2, m_nbins_r);
-=======
             Index3D b_i = Index3D(m_nbins_t1, m_nbins_t2, m_nbins_r);
->>>>>>> 811814bd
 
             bool exists;
             m_local_bin_counts.local(exists);
@@ -307,85 +274,18 @@
 
                             if ((ibin_r < m_nbins_r) && (ibin_t1 < m_nbins_t1) && (ibin_t2 < m_nbins_t2))
                                 {
-<<<<<<< HEAD
-                                ++m_pcf_array.local()[b_i(ibinT1, ibinT2, ibinr)];
-=======
                                 ++m_local_bin_counts.local()[b_i(ibin_t1, ibin_t2, ibin_r)];
->>>>>>> 811814bd
                                 }
                             }
                         }
                     }
                 } // done looping over reference points
-<<<<<<< HEAD
-            }
-    };
-
-//! \internal
-//! helper function to reduce the thread specific arrays into the boost array
-void PMFTR12::reducePCF()
-    {
-    memset((void*)m_pcf_array.get(), 0, sizeof(unsigned int)*m_nbins_r*m_nbins_T1*m_nbins_T2);
-    parallel_for(blocked_range<size_t>(0,m_nbins_T1),
-                 CombinePCFR12(m_nbins_r,
-                               m_nbins_T1,
-                               m_nbins_T2,
-                               m_pcf_array.get(),
-                               m_local_pcf_array));
-    }
-
-//! Get a reference to the PCF array
-boost::shared_array<unsigned int> PMFTR12::getPCF()
-    {
-    reducePCF();
-    return m_pcf_array;
-    }
-
-void PMFTR12::resetPCF()
-    {
-    for (tbb::enumerable_thread_specific<unsigned int *>::iterator i = m_local_pcf_array.begin(); i != m_local_pcf_array.end(); ++i)
-        {
-        memset((void*)(*i), 0, sizeof(unsigned int)*m_nbins_r*m_nbins_T1*m_nbins_T2);
-        }
-    }
-
-void PMFTR12::accumulate(trajectory::Box& box,
-                         vec3<float> *ref_points,
-                         float *ref_orientations,
-                         unsigned int Nref,
-                         vec3<float> *points,
-                         float *orientations,
-                         unsigned int Np)
-    {
-    m_box = box;
-    m_lc->computeCellList(m_box, points, Np);
-    parallel_for(blocked_range<size_t>(0,Nref),
-                 ComputePMFTR12(m_local_pcf_array,
-                                m_nbins_r,
-                                m_nbins_T1,
-                                m_nbins_T2,
-                                m_box,
-                                m_max_r,
-                                m_max_T1,
-                                m_max_T2,
-                                m_dr,
-                                m_dT1,
-                                m_dT2,
-                                m_lc,
-                                ref_points,
-                                ref_orientations,
-                                Nref,
-                                points,
-                                orientations,
-                                Np));
-=======
             });
     m_frame_counter++;
     m_n_ref = n_ref;
     m_n_p = n_p;
     // flag to reduce
     m_reduce = true;
->>>>>>> 811814bd
     }
 
 }; }; // end namespace freud::pmft