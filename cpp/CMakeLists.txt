if(WIN32)
  # Use add_compile_definitions when dropping support for CMake < 3.12 Force
  # Windows to define M_PI in <cmath>
  add_compile_options(/D_USE_MATH_DEFINES)
  # Prevent Windows from defining min/max as macros
  add_compile_options(/DNOMINMAX)
endif()

# Detect when building against a conda environment set the _using_conda variable
# for use both in this file and in the parent
get_filename_component(_python_bin_dir ${PYTHON_EXECUTABLE} DIRECTORY)
if(EXISTS "${_python_bin_dir}/../conda-meta")
  message("-- Detected conda environment, setting INSTALL_RPATH_USE_LINK_PATH")
  set(_using_conda On)
  set(_using_conda
      On
      PARENT_SCOPE)
else()
  set(_using_conda Off)
  set(_using_conda
      Off
      PARENT_SCOPE)
endif()

# get the sources/header files for building libfreud.so
include(box/box-files.cmake)
include(locality/locality-files.cmake)
include(parallel/parallel-files.cmake)
include(util/util-files.cmake)

# make libfreud.so
<<<<<<< HEAD
add_library(libfreud SHARED ${box_sources} ${locality_sources}
                            ${parallel_sources} ${util-sources})
=======
add_library(libfreud SHARED ${box_sources} ${parallel_sources})
>>>>>>> 6f69a07c

target_link_libraries(libfreud PUBLIC TBB::tbb)

# We treat the extern folder as a SYSTEM library to avoid getting any diagnostic
# information from it. In particular, this avoids clang-tidy throwing errors due
# to any issues in external code.
target_include_directories(libfreud SYSTEM PUBLIC ${PROJECT_SOURCE_DIR}/extern/)

# CMake will automatically prepend any library name with "lib" when creating
# shared libraries, so a CMake library named libfreud will result in
# liblibfreud.so object. This rename gives the more expected name of
# libfreud.so. Note that we choose not to name the CMake target "freud" to avoid
# conflicting with the project name.
set_target_properties(libfreud PROPERTIES OUTPUT_NAME freud)

# Copy the C++ library into the built version.
install(TARGETS libfreud DESTINATION freud)

if(CMAKE_EXPORT_COMPILE_COMMANDS)
  # Copy the compile commands into the root of the project.
  add_custom_command(
    TARGET libfreud
    POST_BUILD
    COMMAND ${CMAKE_COMMAND} -E copy ${CMAKE_BINARY_DIR}/compile_commands.json
            ${PROJECT_SOURCE_DIR})
endif()

# now build the python extension modules
add_subdirectory(box)
add_subdirectory(locality)
add_subdirectory(parallel)
add_subdirectory(util)

# commented out for now, uncomment them as the conversion to pybind11 progresses
# add_subdirectory(cluster) add_subdirectory(density)
# add_subdirectory(diffraction) add_subdirectory(environment)
<<<<<<< HEAD
# add_subdirectory(order) add_subdirectory(pmft)
=======
# add_subdirectory(locality) add_subdirectory(order) add_subdirectory(pmft)
# add_subdirectory(util)
>>>>>>> 6f69a07c

if(NOT WIN32)
  install(TARGETS nanobind DESTINATION freud)
endif()<|MERGE_RESOLUTION|>--- conflicted
+++ resolved
@@ -29,12 +29,8 @@
 include(util/util-files.cmake)
 
 # make libfreud.so
-<<<<<<< HEAD
 add_library(libfreud SHARED ${box_sources} ${locality_sources}
                             ${parallel_sources} ${util-sources})
-=======
-add_library(libfreud SHARED ${box_sources} ${parallel_sources})
->>>>>>> 6f69a07c
 
 target_link_libraries(libfreud PUBLIC TBB::tbb)
 
@@ -71,12 +67,7 @@
 # commented out for now, uncomment them as the conversion to pybind11 progresses
 # add_subdirectory(cluster) add_subdirectory(density)
 # add_subdirectory(diffraction) add_subdirectory(environment)
-<<<<<<< HEAD
 # add_subdirectory(order) add_subdirectory(pmft)
-=======
-# add_subdirectory(locality) add_subdirectory(order) add_subdirectory(pmft)
-# add_subdirectory(util)
->>>>>>> 6f69a07c
 
 if(NOT WIN32)
   install(TARGETS nanobind DESTINATION freud)
