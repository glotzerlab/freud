// Copyright (c) 2010-2019 The Regents of the University of Michigan
// This file is from the freud project, released under the BSD 3-Clause License.

#include <complex>
#include <stdexcept>
#include <tbb/tbb.h>
#ifdef __SSE2__
#include <emmintrin.h>
#endif

#include "BondOrder.h"
#include "Index1D.h"

using namespace std;
using namespace tbb;

/*! \file BondOrder.h
    \brief Compute the bond order diagram for the system of particles.
*/

namespace freud { namespace environment {

BondOrder::BondOrder(float rmax, float k, unsigned int n, unsigned int nbins_t, unsigned int nbins_p)
    : m_box(box::Box()), m_n_ref(0), m_n_p(0), m_nbins_t(nbins_t), m_nbins_p(nbins_p), m_frame_counter(0),
      m_reduce(true), m_local_bin_counts(nbins_t * nbins_p)
{
    // sanity checks, but this is actually kinda dumb if these values are 1
    if (nbins_t < 2)
        throw invalid_argument("BondOrder requires at least 2 bins in theta.");
    if (nbins_p < 2)
        throw invalid_argument("BondOrder requires at least 2 bins in phi.");
    // calculate dt, dp
    /*
    0 < \theta < 2PI; 0 < \phi < PI
    */
    m_dt = 2.0 * M_PI / float(m_nbins_t);
    m_dp = M_PI / float(m_nbins_p);
    // this shouldn't be able to happen, but it's always better to check
    if (m_dt > 2.0 * M_PI)
        throw invalid_argument("2PI must be greater than dt");
    if (m_dp > M_PI)
        throw invalid_argument("PI must be greater than dp");

    // precompute the bin center positions for t
    m_theta_array = std::shared_ptr<float>(new float[m_nbins_t], std::default_delete<float[]>());
    for (unsigned int i = 0; i < m_nbins_t; i++)
    {
        float t = float(i) * m_dt;
        float nextt = float(i + 1) * m_dt;
        m_theta_array.get()[i] = ((t + nextt) / 2.0);
    }

    // precompute the bin center positions for p
    m_phi_array = std::shared_ptr<float>(new float[m_nbins_p], std::default_delete<float[]>());
    for (unsigned int i = 0; i < m_nbins_p; i++)
    {
        float p = float(i) * m_dp;
        float nextp = float(i + 1) * m_dp;
        m_phi_array.get()[i] = ((p + nextp) / 2.0);
    }

    // precompute the surface area array
    m_sa_array = std::shared_ptr<float>(new float[m_nbins_t * m_nbins_p], std::default_delete<float[]>());
    memset((void*) m_sa_array.get(), 0, sizeof(float) * m_nbins_t * m_nbins_p);
    Index2D sa_i = Index2D(m_nbins_t, m_nbins_p);
    for (unsigned int i = 0; i < m_nbins_t; i++)
    {
        for (unsigned int j = 0; j < m_nbins_p; j++)
        {
            float phi = (float) j * m_dp;
            float sa = m_dt * (cos(phi) - cos(phi + m_dp));
            m_sa_array.get()[sa_i((int) i, (int) j)] = sa;
        }
    }

    // initialize the bin counts
    m_bin_counts = std::shared_ptr<unsigned int>(new unsigned int[m_nbins_t * m_nbins_p],
                                                 std::default_delete<unsigned int[]>());
    memset((void*) m_bin_counts.get(), 0, sizeof(unsigned int) * m_nbins_t * m_nbins_p);

    // initialize the bond order array
    m_bo_array = std::shared_ptr<float>(new float[m_nbins_t * m_nbins_p], std::default_delete<float[]>());
    memset((void*) m_bin_counts.get(), 0, sizeof(float) * m_nbins_t * m_nbins_p);
}

<<<<<<< HEAD
BondOrder::~BondOrder()
{}

=======
>>>>>>> 959d75be
void BondOrder::reduceBondOrder()
{
    memset((void*) m_bo_array.get(), 0, sizeof(float) * m_nbins_t * m_nbins_p);
    memset((void*) m_bin_counts.get(), 0, sizeof(unsigned int) * m_nbins_t * m_nbins_p);
    parallel_for(blocked_range<size_t>(0, m_nbins_t), [=](const blocked_range<size_t>& r) {
        Index2D sa_i = Index2D(m_nbins_t, m_nbins_p);
        for (size_t i = r.begin(); i != r.end(); i++)
        {
            for (size_t j = 0; j < m_nbins_p; j++)
            {
                for (util::ThreadStorage<unsigned int>::const_iterator local_bins
                     = m_local_bin_counts.begin();
                     local_bins != m_local_bin_counts.end(); ++local_bins)
                {
                    m_bin_counts.get()[sa_i((int) i, (int) j)] += (*local_bins)[sa_i((int) i, (int) j)];
                }
                m_bo_array.get()[sa_i((int) i, (int) j)]
                    = m_bin_counts.get()[sa_i((int) i, (int) j)] / m_sa_array.get()[sa_i((int) i, (int) j)];
            }
        }
    });
    Index2D sa_i = Index2D(m_nbins_t, m_nbins_p);
    for (unsigned int i = 0; i < m_nbins_t; i++)
    {
        for (unsigned int j = 0; j < m_nbins_p; j++)
        {
            m_bin_counts.get()[sa_i((int) i, (int) j)]
                = m_bin_counts.get()[sa_i((int) i, (int) j)] / (float) m_frame_counter;
            m_bo_array.get()[sa_i((int) i, (int) j)]
                = m_bo_array.get()[sa_i((int) i, (int) j)] / (float) m_frame_counter;
        }
    }
}

std::shared_ptr<float> BondOrder::getBondOrder()
{
    if (m_reduce == true)
    {
        reduceBondOrder();
    }
    m_reduce = false;
    return m_bo_array;
}

void BondOrder::reset()
{
    m_local_bin_counts.reset();
    // reset the frame counter
    m_frame_counter = 0;
    m_reduce = true;
}

void BondOrder::accumulate(box::Box& box, const freud::locality::NeighborList* nlist, vec3<float>* ref_points,
                           quat<float>* ref_orientations, unsigned int n_ref, vec3<float>* points,
                           quat<float>* orientations, unsigned int n_p, unsigned int mode)
{
    // transform the mode from an integer to an enumerated type (enumerated in BondOrder.h)
    BondOrderMode b_mode = static_cast<BondOrderMode>(mode);

    m_box = box;

    nlist->validate(n_ref, n_p);
    const size_t* neighbor_list(nlist->getNeighbors());

    // compute the order parameter
    parallel_for(blocked_range<size_t>(0, n_ref), [=](const blocked_range<size_t>& br) {
        float dt_inv = 1.0f / m_dt;
        float dp_inv = 1.0f / m_dp;
        Index2D sa_i = Index2D(m_nbins_t, m_nbins_p);

        size_t bond(nlist->find_first_index(br.begin()));

        for (size_t i = br.begin(); i != br.end(); ++i)
        {
            vec3<float> ref_pos = ref_points[i];
            quat<float> ref_q(ref_orientations[i]);

            for (; bond < nlist->getNumBonds() && neighbor_list[2 * bond] == i; ++bond)
            {
                const size_t j(neighbor_list[2 * bond + 1]);
                // compute r between the two particles
                vec3<float> delta = m_box.wrap(points[j] - ref_pos);

                float rsq = dot(delta, delta);
                quat<float> q(orientations[j]);
                vec3<float> v(delta);
                if (b_mode == obcd)
                {
                    // give bond directions of neighboring particles rotated by the matrix
                    // that takes the orientation of particle j to the orientation of
                    // particle i.
                    v = rotate(conj(ref_q), v);
                    v = rotate(q, v);
                }
                else if (b_mode == lbod)
                {
                    // give bond directions of neighboring particles rotated into the
                    // local orientation of the central particle.
                    v = rotate(conj(ref_q), v);
                }
                else if (b_mode == oocd)
                {
                    // give the directors of neighboring particles rotated into the local
                    // orientation of the central particle. pick a (random vector)
                    vec3<float> z(0, 0, 1);
                    // rotate that vector by the orientation of the neighboring particle
                    z = rotate(q, z);
                    // get the direction of this vector with respect to the orientation of
                    // the central particle
                    v = rotate(conj(ref_q), z);
                }

                // NOTE that angles are defined in the "mathematical" way, rather than how
                // most physics textbooks do it. get theta (azimuthal angle), phi (polar
                // angle)
                float theta = atan2f(v.y, v.x); //-Pi..Pi

                theta = fmod(theta, 2 * M_PI);
                if (theta < 0)
                {
                    theta += 2 * M_PI;
                }

                // NOTE that the below has replaced the commented out expression for phi.
                float phi = acos(v.z / sqrt(v.x * v.x + v.y * v.y + v.z * v.z)); // 0..Pi

                // bin the point
                float bint = floorf(theta * dt_inv);
                float binp = floorf(phi * dp_inv);
// fast float to int conversion with truncation
#ifdef __SSE2__
                unsigned int ibint = _mm_cvtt_ss2si(_mm_load_ss(&bint));
                unsigned int ibinp = _mm_cvtt_ss2si(_mm_load_ss(&binp));
#else
                    unsigned int ibint = (unsigned int)(bint);
                    unsigned int ibinp = (unsigned int)(binp);
#endif

                // increment the bin
                if ((ibint < m_nbins_t) && (ibinp < m_nbins_p))
                {
                    ++m_local_bin_counts.local()[sa_i(ibint, ibinp)];
                }
            }
        }
    });

    // save the last computed number of particles
    m_n_ref = n_ref;
    m_n_p = n_p;
    m_frame_counter++;
    // flag to reduce
    m_reduce = true;
}

}; }; // end namespace freud::environment<|MERGE_RESOLUTION|>--- conflicted
+++ resolved
@@ -83,12 +83,6 @@
     memset((void*) m_bin_counts.get(), 0, sizeof(float) * m_nbins_t * m_nbins_p);
 }
 
-<<<<<<< HEAD
-BondOrder::~BondOrder()
-{}
-
-=======
->>>>>>> 959d75be
 void BondOrder::reduceBondOrder()
 {
     memset((void*) m_bo_array.get(), 0, sizeof(float) * m_nbins_t * m_nbins_p);
