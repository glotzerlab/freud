name: Run Unit Tests

concurrency:
  group: ${{ github.workflow }}-${{ github.ref }}
  cancel-in-progress: true

on:
  pull_request:

  push:
    branches:
      - "main"
      - "next"

  workflow_dispatch:

defaults:
  run:
    shell: bash -leo pipefail {0}

jobs:
  run_tests:
    name: Unit test [py${{ matrix.python }} ${{ matrix.os }}]
    runs-on: ${{ matrix.os }}
    strategy:
      fail-fast: false
      matrix:
        os: [ubuntu-latest]
        python: ['39', '310', '311', '312']
        include:
          # Test macOS and windows on oldest and latest versions.
          - os: 'macos-14'
            python: '312'
          - os: 'windows-latest'
            python: '312'
          - os: 'windows-latest'
            python: '39'
          - os: 'macos-14'
            python: '39'

    steps:
      - name: Checkout Code
        uses: actions/checkout@692973e3d937129bcbf40652eb9f2f61becf3332 # v4.1.7
        with:
          submodules: true

      - name: Create Python Environment
        uses: mamba-org/setup-micromamba@f8b8a1e23a26f60a44c853292711bacfd3eac822 # v1.9.0
        with:
          micromamba-version: '1.5.8-0'
          environment-name: test
          environment-file: .github/workflows/env-files/py${{ matrix.python }}-conda-lock.yml

      - name: Build and Install freud
        run: |
          uv pip install . --no-build-isolation --no-deps -v

      - name: Run Tests
        run: |
          # Enable tests only for nanobind-converted modules
          pytest tests/test_box_box.py -v
          pytest tests/test_parallel.py -v
          pytest tests/test_locality_*.py -v
          pytest tests/test_data.py -v
          pytest tests/test_pmft.py -v
          pytest tests/test_util.py -v
<<<<<<< HEAD
          pytest tests/test_interface.py -v
=======
          pytest tests/test_msd_msd.py -v
>>>>>>> 4a789ce4
          # pytest tests/ -v

  tests_complete:
    name: All tests
    if: always()
    needs: [run_tests]
    runs-on: ubuntu-latest

    steps:
    - run: jq --exit-status 'all(.result == "success")' <<< '${{ toJson(needs) }}'
    - name: Done
      run: echo "Done."<|MERGE_RESOLUTION|>--- conflicted
+++ resolved
@@ -64,11 +64,8 @@
           pytest tests/test_data.py -v
           pytest tests/test_pmft.py -v
           pytest tests/test_util.py -v
-<<<<<<< HEAD
           pytest tests/test_interface.py -v
-=======
           pytest tests/test_msd_msd.py -v
->>>>>>> 4a789ce4
           # pytest tests/ -v
 
   tests_complete:
