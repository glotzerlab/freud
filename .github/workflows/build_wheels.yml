--- conflicted
+++ resolved
@@ -109,11 +109,7 @@
             gsd==${{ matrix.python.oldest_gsd }}
             matplotlib==${{ matrix.python.oldest_matplotlib }}
           # Test only the currently ported modules
-<<<<<<< HEAD
-          CIBW_TEST_COMMAND: "cd {package}/tests && pytest test_box_box.py test_parallel.py test_locality_*.py test_data.py test_pmft.py test_interface.py test_util.py -v --log-level=DEBUG"
-=======
-          CIBW_TEST_COMMAND: "cd {package}/tests && pytest test_box_box.py test_parallel.py test_locality_*.py test_data.py test_pmft.py test_util.py test_msd_msd.py -v --log-level=DEBUG"
->>>>>>> 4a789ce4
+          CIBW_TEST_COMMAND: "cd {package}/tests && pytest test_box_box.py test_parallel.py test_locality_*.py test_data.py test_pmft.py test_util.py test_msd_msd.py test_interface.py -v --log-level=DEBUG"
           # CIBW_TEST_COMMAND: "cd {package}/tests && pytest . -v --log-level=DEBUG"
 
       - uses: actions/upload-artifact@834a144ee995460fba8ed112a2fc961b36a5ec5a # v4.3.6
