--- conflicted
+++ resolved
@@ -65,11 +65,8 @@
           pytest tests/test_data.py -v
           pytest tests/test_pmft.py -v
           pytest tests/test_util.py -v
-<<<<<<< HEAD
           pytest tests/test_environment*.py -v
-=======
           pytest tests/test_diffraction*.py -v
->>>>>>> 6565306d
           pytest tests/test_interface.py -v
           pytest tests/test_msd_msd.py -v
           pytest tests/test_cluster.py -v
