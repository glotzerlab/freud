## \package freud.pmft
#
# Methods to compute pair correlation function and pmft from point distributions.
#

import numpy
import time

from _freud import PMFXYZ
from _freud import PMFXY2D
from _freud import PMFTXYT2D
from _freud import PMFTXYTP2D
from _freud import PMFTXYTM2D
from _freud import PMFTRPM

## Computes the 3D anisotropic potential of mean force
# While the direct interface to c++ is made available as part of the self.pmftHandle,
# you should avoid doing this unless you know exactly what you are doing
class pmfXYZ(object):
    ## Initialize the pmftXYZ object:
    # \param box The simulation box from freud
    # \param maxX The maximum distance to consider in the x-direction (both + and -)
    # \param maxY The maximum distance to consider in the y-direction (both + and -)
    # \param maxZ The maximum distance to consider in the z-direction (both + and -)
    # \param dx The bin size in the x-direction
    # \param dy The bin size in the y-direction
    # \param dz The bin size in the z-direction
    def __init__(self, box, maxX, maxY, maxZ, dx, dy, dz):
        super(pmftXYZ, self).__init__()
        self.box = box
        self.maxX = maxX
        self.maxY = maxY
        self.maxZ = maxZ
        self.dx = dx
        self.dy = dy
        self.dz = dz
        self.pmfHandle = PMFXYZ(self.box, self.maxX, self.maxY, self.maxZ, self.dx, self.dy, self.dz)
        self.xArray = self.pmfHandle.getX()
        self.yArray = self.pmfHandle.getY()
        self.zArray = self.pmfHandle.getZ()
        self.nBinsX = int(len(self.xArray))
        self.nBinsY = int(len(self.yArray))
        self.nBinsZ = int(len(self.zArray))

    ## Compute the aniso pmf for a given set of points (one traj frame)
    # \param refPos Reference point to consider
    # \param refOrientations Reference orientation to consider as quaternion
    # \param pos points to consider
    # \param orientations orientations to consider as quaternion
    def compute(self, refPos=None, refOrientations=None, pos=None, orientations=None):
        if refPos is not None:
            self.refPos = refPos
        else:
            if self.refPos is None:
                raise RuntimeError("must input positions")
        if pos is not None:
            self.pos = pos
        else:
            if self.pos is None:
                raise RuntimeError("must input positions")
        if refOrientations is not None:
            self.refOrientations = refOrientations
        if orientations is not None:
            self.orientations = orientations
        self.pmfHandle.compute(self.refPos, self.refOrientations, self.pos, self.orientations)

    ## Calculate the PMF from the PCF. This has the side-effect of also populating the self.pcfArray
    # in addition to self.pmfArray
    # after calling calcPMF(), you can access the results via:
    # self.pcfArray for the positional correlation function
    # self.avgOccupancy for the average bin occupancy (useful for sanity checking)
    # self.pmfArray will give the pmf
    # NOTE: self.pcfArray is of type numpy.uint32; if averaging multiple frames,
    # you need to recast as floats: self.pcfArray.astype(numpy.float32)
    def calcPMF(self):
        self.pcfArray = self.pmfHandle.getPCF()
        self.pcfArray = self.pcfArray.reshape((self.nBinsZ, self.nBinsY, self.nBinsX))
        self.avgOccupancy = numpy.sum(numpy.sum(numpy.sum(self.pcfArray))) / (self.nBinsX * self.nBinsY * self.nBinsZ)
        self.pmfArray = -numpy.log(numpy.copy(self.pcfArray))

    ## Reset the PCF array
    # Call when you want to zero out the pcf array in C
    # This should be done if you need to change the types of particles being compared
    def reset(self):
        self.pmfHandle.resetPMF()

## Computes the 2D anisotropic potential of mean force
# While the direct interface to c++ is made available as part of the self.pmftHandle,
# you should avoid doing this unless you know exactly what you are doing
class pmfXY2D(object):
    ## Initialize the pmfXY2D object:
    # \param box The simulation box from freud
    # \param maxX The maximum distance to consider in the x-direction (both + and -)
    # \param maxY The maximum distance to consider in the y-direction (both + and -)
    # \param dx The bin size in the x-direction
    # \param dy The bin size in the y-direction
    def __init__(self, box, maxX, maxY, dx, dy):
        super(pmfXY2D, self).__init__()
        self.box = box
        self.maxX = maxX
        self.maxY = maxY
        self.dx = dx
        self.dy = dy
<<<<<<< HEAD
        self.pmfHandle = PMFXY2D(self.box, self.maxX, self.maxY, self.dx, self.dy)
=======
        self.pmftHandle = PMFXY2D(self.box, self.maxX, self.maxY, self.dx, self.dy)
>>>>>>> 25107c97
        self.xArray = self.pmftHandle.getX()
        self.yArray = self.pmftHandle.getY()
        self.nBinsX = int(len(self.xArray))
        self.nBinsY = int(len(self.yArray))

    ## Compute the aniso pmf for a given set of points (one traj frame)
    # \param refPos Reference point to consider
    # \param refAng Reference angles to consider as floats
    # \param pos Points to consider
    # \param ang Angles to consider as floats
    def compute(self, refPos=None, refAng=None, pos=None, ang=None):
        if refPos is not None:
            self.refPos = refPos
        else:
            if self.refPos is None:
                raise RuntimeError("must input positions")
        if pos is not None:
            self.pos = pos
        else:
            if self.pos is None:
                raise RuntimeError("must input positions")
        if refAng is not None:
            self.refAng = refAng
        else:
            if self.refAng is None:
                raise RuntimeError("must input orientations")
        if ang is not None:
            self.ang = ang
        else:
            if self.ang is None:
                raise RuntimeError("must input orientations")
<<<<<<< HEAD
        self.pmfHandle.compute(self.refPos, self.refAng, self.pos, self.ang)
=======
        self.pmftHandle.compute(self.refPos, self.refAng, self.pos, self.ang)
        # self.pcfArray = numpy.copy(self.pmftHandle.getPCF())
>>>>>>> 25107c97

    ## Calculate the PMF from the PCF. This has the side-effect of also populating the self.pcfArray
    # in addition to self.pmfArray
    # after calling calcPMF(), you can access the results via:
    # self.pcfArray for the positional correlation function
    # self.avgOccupancy for the average bin occupancy (useful for sanity checking)
    # self.pmfArray will give the pmf
    # NOTE: self.pcfArray is of type numpy.uint32; if averaging multiple frames,
    # you need to recast as floats: self.pcfArray.astype(numpy.float32)
    def calcPMF(self):
<<<<<<< HEAD
        self.pcfArray = self.pmfHandle.getPCF()
=======
        self.pcfArray = self.pmftHandle.getPCF()
>>>>>>> 25107c97
        self.pcfArray = self.pcfArray.reshape((self.nBinsY, self.nBinsX))
        self.avgOccupancy = numpy.sum(numpy.sum(self.pcfArray)) / (self.nBinsX * self.nBinsY)
        self.pmfArray = -numpy.log(numpy.copy(self.pcfArray))

<<<<<<< HEAD
    ## Reset the PCF array
    # Call when you want to zero out the pcf array in C
    # This should be done if you need to change the types of particles being compared
    def reset(self):
        self.pmfHandle.resetPMF()

=======
>>>>>>> 25107c97


## Computes the 2D anisotropic potential of mean force and torque
class pmftXYT2D(object):
    ## Initialize the pmftXYT2D object:
    # \param box The simulation box from freud
    # \param maxX The maximum distance to consider in the x-direction (both + and -)
    # \param maxY The maximum distance to consider in the y-direction (both + and -)
    # \param maxT The maximum angle to consider (both + and -)
    # \param dx The bin size in the x-direction
    # \param dy The bin size in the y-direction
    # \param dT The angle bin size
    def __init__(self, box, maxX, maxY, maxT, dx, dy, dT):
        super(pmftXYT2D, self).__init__()
        self.box = box
        self.maxX = maxX
        self.maxY = maxY
        self.maxT = maxT
        self.dx = dx
        self.dy = dy
        self.dT = dT
        self.pmftHandle = PMFTXYT2D(self.box, self.maxX, self.maxY, self.maxT, self.dx, self.dy, self.dT)

    ## Compute the pmft for a given set of points (one traj frame)
    # \param refPos Reference point to consider
    # \param refAng Reference angles to consider as floats
    # \param pos Points to consider
    # \param ang Angles to consider as floats
    #
    # after calling compute(), you can access the results via:
    # self.pcfArray for the positional correlaiton function
    # self.avgOccupancy for the average bin occupancy (useful for sanity checking)
    # -numpy.log(self.pcfArray) will give the pmft
    # NOTE: self.pcfArray is of type numpy.int32; if averaging multiple frames,
    # you need to recast as floats: self.pcfArray.astype(numpy.float32)
    def compute(self, refPos=None, refAng=None, pos=None, ang=None):
        if refPos is not None:
            self.refPos = refPos
        else:
            if self.refPos is None:
                raise RuntimeError("must input positions")
        if pos is not None:
            self.pos = pos
        else:
            if self.pos is None:
                raise RuntimeError("must input positions")
        if refAng is not None:
            self.refAng = refAng
        else:
            if self.refAng is None:
                raise RuntimeError("must input orientations")
        if ang is not None:
            self.ang = ang
        else:
            if self.ang is None:
                raise RuntimeError("must input orientations")
        self.xArray = numpy.copy(self.pmftHandle.getX())
        self.yArray = numpy.copy(self.pmftHandle.getY())
        self.TArray = numpy.copy(self.pmftHandle.getT())
        self.nBinsX = int(len(self.xArray))
        self.nBinsY = int(len(self.yArray))
        self.nBinsT = int(len(self.TArray))
        pcfArray = numpy.zeros(shape=(self.nBinsT, self.nBinsY, self.nBinsX), dtype=numpy.int32)
        self.pmftHandle.compute(pcfArray, self.refPos, self.refAng, self.pos, self.ang)
        self.pcfArray = numpy.copy(pcfArray)
        self.avgOccupancy = numpy.sum(numpy.sum(numpy.sum(self.pcfArray))) / (self.nBinsX * self.nBinsY * self.nBinsT)

## Computes the 2D anisotropic potential of mean force and torque using \theta = \phi_1 + \phi_2
class pmftXYTP2D(object):
    ## Initialize the pmftXYT2D object:
    # \param box The simulation box from freud
    # \param maxX The maximum distance to consider in the x-direction (both + and -)
    # \param maxY The maximum distance to consider in the y-direction (both + and -)
    # \param maxT The maximum angle to consider (both + and -)
    # \param dx The bin size in the x-direction
    # \param dy The bin size in the y-direction
    # \param dT The angle bin size
    def __init__(self, box, maxX, maxY, maxT, dx, dy, dT):
        super(pmftXYTP2D, self).__init__()
        self.box = box
        self.maxX = maxX
        self.maxY = maxY
        self.maxT = maxT
        self.dx = dx
        self.dy = dy
        self.dT = dT
        self.pmftHandle = PMFTXYTP2D(self.box, self.maxX, self.maxY, self.maxT, self.dx, self.dy, self.dT)

    ## Compute the pmft for a given set of points (one traj frame)
    # \param refPos Reference point to consider
    # \param refAng Reference angles to consider as floats
    # \param pos Points to consider
    # \param ang Angles to consider as floats
    #
    # after calling compute(), you can access the results via:
    # self.pcfArray for the positional correlaiton function
    # self.avgOccupancy for the average bin occupancy (useful for sanity checking)
    # -numpy.log(self.pcfArray) will give the pmft
    # NOTE: self.pcfArray is of type numpy.int32; if averaging multiple frames,
    # you need to recast as floats: self.pcfArray.astype(numpy.float32)
    def compute(self, refPos=None, refAng=None, pos=None, ang=None):
        if refPos is not None:
            self.refPos = refPos
        else:
            if self.refPos is None:
                raise RuntimeError("must input positions")
        if pos is not None:
            self.pos = pos
        else:
            if self.pos is None:
                raise RuntimeError("must input positions")
        if refAng is not None:
            self.refAng = refAng
        else:
            if self.refAng is None:
                raise RuntimeError("must input orientations")
        if ang is not None:
            self.ang = ang
        else:
            if self.ang is None:
                raise RuntimeError("must input orientations")
        self.xArray = numpy.copy(self.pmftHandle.getX())
        self.yArray = numpy.copy(self.pmftHandle.getY())
        self.TArray = numpy.copy(self.pmftHandle.getT())
        self.nBinsX = int(len(self.xArray))
        self.nBinsY = int(len(self.yArray))
        self.nBinsT = int(len(self.TArray))
        pcfArray = numpy.zeros(shape=(self.nBinsT, self.nBinsY, self.nBinsX), dtype=numpy.int32)
        self.pmftHandle.compute(pcfArray, self.refPos, self.refAng, self.pos, self.ang)
        self.pcfArray = numpy.copy(pcfArray)
        self.avgOccupancy = numpy.sum(numpy.sum(numpy.sum(self.pcfArray))) / (self.nBinsX * self.nBinsY * self.nBinsT)

## Computes the 2D anisotropic potential of mean force and torque using \theta = \phi_1 - \phi_2
class pmftXYTM2D(object):
    ## Initialize the pmftXYT2D object:
    # \param box The simulation box from freud
    # \param maxX The maximum distance to consider in the x-direction (both + and -)
    # \param maxY The maximum distance to consider in the y-direction (both + and -)
    # \param maxT The maximum angle to consider (both + and -)
    # \param dx The bin size in the x-direction
    # \param dy The bin size in the y-direction
    # \param dT The angle bin size
    def __init__(self, box, maxX, maxY, maxT, dx, dy, dT):
        super(pmftXYTM2D, self).__init__()
        self.box = box
        self.maxX = maxX
        self.maxY = maxY
        self.maxT = maxT
        self.dx = dx
        self.dy = dy
        self.dT = dT
        self.pmftHandle = PMFTXYTM2D(self.box, self.maxX, self.maxY, self.maxT, self.dx, self.dy, self.dT)

    ## Compute the pmft for a given set of points (one traj frame)
    # \param refPos Reference point to consider
    # \param refAng Reference angles to consider as floats
    # \param pos Points to consider
    # \param ang Angles to consider as floats
    #
    # after calling compute(), you can access the results via:
    # self.pcfArray for the positional correlaiton function
    # self.avgOccupancy for the average bin occupancy (useful for sanity checking)
    # -numpy.log(self.pcfArray) will give the pmft
    # NOTE: self.pcfArray is of type numpy.int32; if averaging multiple frames,
    # you need to recast as floats: self.pcfArray.astype(numpy.float32)
    def compute(self, refPos=None, refAng=None, pos=None, ang=None):
        if refPos is not None:
            self.refPos = refPos
        else:
            if self.refPos is None:
                raise RuntimeError("must input positions")
        if pos is not None:
            self.pos = pos
        else:
            if self.pos is None:
                raise RuntimeError("must input positions")
        if refAng is not None:
            self.refAng = refAng
        else:
            if self.refAng is None:
                raise RuntimeError("must input orientations")
        if ang is not None:
            self.ang = ang
        else:
            if self.ang is None:
                raise RuntimeError("must input orientations")
        self.xArray = numpy.copy(self.pmftHandle.getX())
        self.yArray = numpy.copy(self.pmftHandle.getY())
        self.TArray = numpy.copy(self.pmftHandle.getT())
        self.nBinsX = int(len(self.xArray))
        self.nBinsY = int(len(self.yArray))
        self.nBinsT = int(len(self.TArray))
        pcfArray = numpy.zeros(shape=(self.nBinsT, self.nBinsY, self.nBinsX), dtype=numpy.int32)
        self.pmftHandle.compute(pcfArray, self.refPos, self.refAng, self.pos, self.ang)
        self.pcfArray = numpy.copy(pcfArray)
        self.avgOccupancy = numpy.sum(numpy.sum(numpy.sum(self.pcfArray))) / (self.nBinsX * self.nBinsY * self.nBinsT)

## Computes the 2D anisotropic potential of mean force and torque using \theta_+ = \phi_1 + \phi_2, \theta_- = \phi_1 - \phi_2
class pmftRPM(object):
    ## Initialize the pmftXYT2D object:
    # \param box The simulation box from freud
    # \param maxR The maximum distance to consider
    # \param maxTP The maximum angle sum to consider
    # \param maxTM The maximum angle difference
    # \param dr The distance bin size
    # \param dTP The angle sum bin size
    # \param dTM The angle difference bin size
    def __init__(self, box, maxR, maxTP, maxTM, dr, dTP, dTM):
        super(pmftRPM, self).__init__()
        self.box = box
        self.maxR = maxR
        self.maxTP = maxTP
        self.maxTM = maxTM
        self.dr = dr
        self.dTP = dTP
        self.dTM = dTM
        self.pmftHandle = PMFTRPM(self.box, self.maxR, self.maxTP, self.maxTM, self.dr, self.dTP, self.dTM)

    ## Compute the pmft for a given set of points (one traj frame)
    # \param refPos Reference point to consider
    # \param refAng Reference angles to consider as floats
    # \param pos Points to consider
    # \param ang Angles to consider as floats
    #
    # after calling compute(), you can access the results via:
    # self.pcfArray for the positional correlaiton function
    # self.avgOccupancy for the average bin occupancy (useful for sanity checking)
    # -numpy.log(self.pcfArray) will give the pmft
    # NOTE: self.pcfArray is of type numpy.int32; if averaging multiple frames,
    # you need to recast as floats: self.pcfArray.astype(numpy.float32)
    def compute(self, refPos=None, refAng=None, pos=None, ang=None):
        if refPos is not None:
            self.refPos = refPos
        else:
            if self.refPos is None:
                raise RuntimeError("must input positions")
        if pos is not None:
            self.pos = pos
        else:
            if self.pos is None:
                raise RuntimeError("must input positions")
        if refAng is not None:
            self.refAng = refAng
        else:
            if self.refAng is None:
                raise RuntimeError("must input orientations")
        if ang is not None:
            self.ang = ang
        else:
            if self.ang is None:
                raise RuntimeError("must input orientations")
        self.rArray = numpy.copy(self.pmftHandle.getR())
        self.TPArray = numpy.copy(self.pmftHandle.getTP())
        self.TMArray = numpy.copy(self.pmftHandle.getTM())
        self.nBinsR = int(len(self.rArray))
        self.nBinsTP = int(len(self.TPArray))
        self.nBinsTM = int(len(self.TMArray))
        pcfArray = numpy.zeros(shape=(self.nBinsR, self.nBinsTP, self.nBinsTM), dtype=numpy.int32)
        self.pmftHandle.compute(pcfArray, self.refPos, self.refAng, self.pos, self.ang)
        self.pcfArray = numpy.copy(pcfArray)
        self.avgOccupancy = numpy.sum(numpy.sum(numpy.sum(self.pcfArray))) / (self.nBinsR * self.nBinsTP * self.nBinsTM)<|MERGE_RESOLUTION|>--- conflicted
+++ resolved
@@ -101,11 +101,7 @@
         self.maxY = maxY
         self.dx = dx
         self.dy = dy
-<<<<<<< HEAD
         self.pmfHandle = PMFXY2D(self.box, self.maxX, self.maxY, self.dx, self.dy)
-=======
-        self.pmftHandle = PMFXY2D(self.box, self.maxX, self.maxY, self.dx, self.dy)
->>>>>>> 25107c97
         self.xArray = self.pmftHandle.getX()
         self.yArray = self.pmftHandle.getY()
         self.nBinsX = int(len(self.xArray))
@@ -137,12 +133,7 @@
         else:
             if self.ang is None:
                 raise RuntimeError("must input orientations")
-<<<<<<< HEAD
         self.pmfHandle.compute(self.refPos, self.refAng, self.pos, self.ang)
-=======
-        self.pmftHandle.compute(self.refPos, self.refAng, self.pos, self.ang)
-        # self.pcfArray = numpy.copy(self.pmftHandle.getPCF())
->>>>>>> 25107c97
 
     ## Calculate the PMF from the PCF. This has the side-effect of also populating the self.pcfArray
     # in addition to self.pmfArray
@@ -153,25 +144,16 @@
     # NOTE: self.pcfArray is of type numpy.uint32; if averaging multiple frames,
     # you need to recast as floats: self.pcfArray.astype(numpy.float32)
     def calcPMF(self):
-<<<<<<< HEAD
         self.pcfArray = self.pmfHandle.getPCF()
-=======
-        self.pcfArray = self.pmftHandle.getPCF()
->>>>>>> 25107c97
         self.pcfArray = self.pcfArray.reshape((self.nBinsY, self.nBinsX))
         self.avgOccupancy = numpy.sum(numpy.sum(self.pcfArray)) / (self.nBinsX * self.nBinsY)
         self.pmfArray = -numpy.log(numpy.copy(self.pcfArray))
 
-<<<<<<< HEAD
     ## Reset the PCF array
     # Call when you want to zero out the pcf array in C
     # This should be done if you need to change the types of particles being compared
     def reset(self):
         self.pmfHandle.resetPMF()
-
-=======
->>>>>>> 25107c97
-
 
 ## Computes the 2D anisotropic potential of mean force and torque
 class pmftXYT2D(object):
