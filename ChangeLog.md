# Change Log
The format is based on
[Keep a Changelog](https://keepachangelog.com/en/1.0.0/)
and this project adheres to
[Semantic Versioning](https://semver.org/spec/v2.0.0.html).

## vX.Y.Z -- YYYY-MM-DD
<<<<<<< HEAD
=======

### Fixed

* n(r) property in `freud.density.RDF` is now properly normalized by the number of query points.

## v2.12.0 -- 2022-11-09
>>>>>>> 97560f1a

### Added
* Mass dependence in `freud.cluster.ClusterProperties` and calculation of inertia tensor and center of mass.

### Fixed
* Compatibility with new namespace for `MDAnalysis.coordinates.timestep.Timestep`.

## v2.11.0 -- 2022-08-09

### Added
* Support for 2D systems in `freud.diffraction.StaticStructureFactorDebye`.
* Compilation uses the C++17 standard.

### Fixed
* `EnvironmentMotifMatch` correctly handles `NeighborList`s with more neighbors per particle than the motif.

## v2.10.0 -- 2022-05-18

### Added
* `include_input_points` argument to `freud.locality.PeriodicBuffer`.
* `macos-arm64` binary builds on conda-forge and PyPI.

### Changed
* `freud.data.UnitCell.generate_system` now generates positions in the same order as the basis positions.

## v2.9.0 -- 2022-04-19

### Added
* (breaking) Some `freud.diffraction.StaticStructureFactorDebye` property names changed to be more descriptive.
* `freud.diffraction.DiffractionPattern` now raises an exception when used with non-cubic boxes.

### Fixed
* `freud.diffraction.StaticStructureFactorDebye` implementation now gives `S_k[0] = N`.
* Cython is no longer listed as an install requirement in `setup.py`.

### Removed
* Custom CMake build type `ReleaseWithDocs`.

## v2.8.0 -- 2022-01-25

### Added
* `freud.diffraction.StaticStructureFactorDirect` class (unstable) can be used to compute the static structure factor S(k) by sampling reciprocal space vectors.
* Python 3.10 is supported.
* Documentation examples are tested with pytest.
* Use clang-format as pre-commit hook.
* Add related tools section to the documentation.

### Fixed
* `freud.diffraction.DiffractionPattern` normalization changed such that `S(k=0) = N`.
* Added error checking for `r_min`, `r_max` arguments in `freud.density.RDF`, `freud.locality.NeighborList`, `freud.locality.NeighborQuery`, and `freud.density.LocalDensity` classes.
* CMake build system only uses references to TBB target.

### Changed
* Re-organized tests for the static structure factor classes.
* Move `util::Histogram<T>::Axes` to `util::Axes`.
* Use new `flake8` plugin `flake8-force` for linting Cython code.

## v2.7.0 -- 2021-10-01

### Added
* `freud.diffraction.StaticStructureFactorDebye` class (unstable) can be used to compute the static structure factor S(k) using the Debye formula.

### Fixed
* Updated lambda functions to capture `this` by reference, to ensure compatibility with C++20 and above.
* Fixed ``Box.contains`` to run in linear time, ``O(num_points)``.
* Fixed compilation to pass compiler optimization flags when build type is ReleaseWithDocs (major perf regression since 2.4.1).

## v2.6.2 -- 2021-06-26

### Fixed
* Upgrade to auditwheel 4.0.0 in cibuildwheel to ensure RPATH is patched properly for `libfreud.so` in Linux wheels.

## v2.6.1 -- 2021-06-23

### Fixed
* Added missing git submodules to source distribution.

## v2.6.0 - 2021-06-22

### Added
* Added `out` option for the `wrap`, `unwrap`, `make_absolute`, and `make_fractional` methods of `Box`.
* The `Steinhardt` and `SolidLiquid` classes expose the raw `qlmi` arrays.
* The `Steinhardt` class supports computing order parameters for multiple `l`.

### Changed
* Improvements to plotting for the `DiffractionPattern`.
* Wheels are now built with cibuildwheel.

### Fixed
* Fixed/Improved the `k` values and vectors in the `DiffractionPattern` (more improvement needed).
* Fixed incorrect computation of `Steinhardt` averaged quantities. Affects all previous versions of freud 2.
* Fixed documented formulas for `Steinhardt` class.
* Fixed broken arXiv links in bibliography.

## v2.5.1 - 2021-04-06

### Added
* The `compute` method of `DiffractionPattern` class has a `reset` argument.

### Fixed
* Documentation on ReadTheDocs builds and renders.

## v2.5.0 - 2021-03-16

### Changed
* NeighborList `filter` method has been optimized.
* TBB 2021 is now supported (removed use of deprecated TBB features).
* Added new pre-commit hooks for `black`, `isort`, and `pyupgrade`.
* Testing framework now uses `pytest`.

## v2.4.1 - 2020-11-16

### Fixed
* Python 3.8 builds with Windows MSVC were broken due to an unrecognized CMake compiler option.
* Fixed broken documentation by overriding scikit-build options.
* RPATH on Linux is now set correctly to find TBB libraries not on the global search path.
* 2D box image calculations now return zero for the image z value.
* Fixed wrong attribute name in `EnvironmentCluster.plot`.

## v2.4.0 - 2020-11-09

### Added
* The Box class has a method `contains` to determine particle membership in a box.
* NeighborList class exposes `num_points` and `num_query_points` attributes.
* `compute` method of `GaussianDensity` class has a `values` argument.
* Support for pre-commit hooks.
* Python 3.9 is supported.

### Changed
* NeighborList raises a `ValueError` instead of a `RuntimeError` if provided invalid constructor arguments.
* freud now builds using scikit-build (requires CMake).

### Deprecated
* `freud.order.Translational`

### Fixed
* Source distributions now include Cython source files.
* Hexatic order parameter (unweighted) normalizes by number of neighbors instead of the symmetry order k.
* Particles with an i-j normal vector of [0, 0, 0] are excluded from 2D Voronoi NeighborList computations for numerical stability reasons.
* Memory leak in `makeDefaultNlist` function where a NeighborList was being allocated and not freed.

## v2.3.0 - 2020-08-03

### Added
* Support for garnett 0.7.
* Custom NeighborLists can be created from a set of points using `from_points`. Distances will be calculated automatically.
* The Box class has methods `compute_distances` and `compute_all_distances` to calculate distances between arrays of points and query points.
* Hexatic can now compute 2D Minkowski Structure Metrics, using `weighted=True` along with a Voronoi NeighborList.
* Examples have been added to the Cluster, Density, Environment, and Order Modules.
* Module examples have been integrated with doctests to ensure they are up to date with API.
* SphereVoxelization class in the `density` module computes a grid of voxels occupied by spheres.
* `freud.diffraction.DiffractionPattern` class (unstable) can be used to compute 2D diffraction patterns.

### Changed
* Cython is now a required dependency (not optional). Cythonized `.cpp` files have been removed.
* An instance of GaussianDensity cannot compute 3D systems if it has been previously computed 2D systems.

### Fixed
* Histogram bin locations are computed in a more numerically stable way.
* Improved error handling of Cubatic input parameters.
* PMFTs are now properly normalized such that the pair correlation function tends to unity for an ideal gas.
* PMFTXYT uses the correct orientations when `points` and `query_points` differ.
* GaussianDensity Gaussian normalization in 2D systems has been corrected.

### Removed
* Python 3.5 is no longer supported. Python 3.6+ is required.

## v2.2.0 - 2020-02-24

### Added
* NeighborQuery objects can now create NeighborLists with neighbors sorted by bond distance.
* LocalDescriptors `compute` takes an optional maximum number of neighbors to compute for each particle.

### Fixed
* Corrected calculation of neighbor distances in the Voronoi NeighborList.
* Added finite tolerance to ensure stability of 2D Voronoi NeighborList computations.

## v2.1.0 - 2019-12-19

### Added
* The Box class has methods `center_of_mass` and `center` for periodic-aware center of mass and shifting points to center on the origin.

### Changed
* The make\_random\_box system method no longer overwrites the NumPy global random number generator state.
* The face\_orientations argument of PMFTXYZ has been renamed to equiv\_orientations and must be provided as an Mx4 array, where M is the number of symmetrically equivalent particle orientations.
* Improved documentation about query modes.
* The Voronoi class uses smarter heuristics for its voro++ block sizes, resulting in significant performance gains for large systems.

### Fixed
* The from\_box method correctly passes user provided dimensions to from\_matrix it if is called.
* Correctly recognize Ovito DataCollection objects in from\_system.
* Corrected `ClusterProperties` calculation of centers of mass in specific systems.
* Set z positions to 0 for 2D GSD systems in from\_system.
* PMFTXY and PMFTXYZ index into query orientations using the query point index instead of the point index.

## v2.0.1 - 2019-11-08

### Added
* Rewrote development documentation to match the conventions and logic in version 2.0 of the code.

### Fixed
* Automatic conversion of 2D systems from various data sources.
* Mybinder deployment works with freud v2.0.
* Minor errors in freud-examples have been corrected.

## v2.0.0 - 2019-10-31

### Added
* Ability to specify "system-like" objects that contain a box and set of points for most computes.
* NeighborLists and query arguments are now accepted on equal footing by compute methods that involve neighbor finding via the `neighbors=...` argument.
* Extensive new documentation including tutorial for new users and reference sections on crucial topics.
* Standard method for preprocessing arguments of pair computations.
* New internal ManagedArray object that allows data persistence and improves indexing in C++.
* Internal threaded storage uses the standard ManagedArray object.
* C++ Histogram class to standardize n-dimensional binning and simplify writing new methods.
* Upper bound r\_max option for number of neighbors queries.
* Lower bound r\_min option for all queries.
* Steinhardt now supports l = 0, 1.
* C++ BondHistogramCompute class encapsulates logic of histogram-based methods.
* 2D PMFTs accept quaternions as well as angles for their orientations.
* ClusterProperties computes radius of gyration from the gyration tensor for each cluster.
* `freud.data` module for generating example particle systems.
* Optional normalization for RDF, useful for small systems.
* `plot()` methods for `NeighborQuery` and `Box` objects.
* Added support for reading system data directly from MDAnalysis, garnett, gsd, HOOMD-blue, and OVITO.
* Various validation tests.

### Changed
* All compute objects that perform neighbor computations now use NeighborQuery internally.
* Neighbor-based compute methods now accept NeighborQuery (or "system-like") objects as the first argument.
* All compute objects that perform neighbor computations now loop over NeighborBond objects.
* Renamed (ref\_points, points) to (points, query\_points) to clarify their usage.
* Bond vector directionality is standardized for all computes that use it (always from query\_point to point).
* Standardized naming of various common parameters across freud such as the search distance r\_max.
* Accumulation is now performed with `compute(..., reset=False)`.
* Arrays returned to Python persist even after the compute object is destroyed or resizes its arrays.
* All class attributes are stored in the C++ members and accessed via getters wrapped as Python properties.
* Code in the freud.common has been moved to freud.util.
* NeighborQuery objects require z == 0 for all points if the box is 2D.
* Renamed several Box methods, box.ParticleBuffer is now locality.PeriodicBuffer.
* Cluster now finds connected components of the neighbor graph (the cluster cutoff distance is given through query arguments).
* Refactored and renamed attributes of Cluster and ClusterProperties modules.
* CorrelationFunction of complex inputs performs the necessary conjugation of the values before computing.
* Updated GaussianDensity constructor to accept tuples as width instead of having 2 distinct signatures.
* RDF bin centers are now strictly at the center of bins.
* RDF no longer performs parallel accumulation of cumulative counts (provided no performance gains and was substantially more complex code).
* MatchEnv has been split into separate classes for the different types of computations it is capable of performing, and these classes all use v2.0-style APIs.
* The Voronoi class was rewritten to use voro++ for vastly improved performance and correctness in edge cases.
* Improved Voronoi plotting code.
* Cubatic uses standard library random functions instead of Saru (which has been removed from the repo).
* APIs for several order parameters have been standardized.
* SolidLiquid order parameter has been completely rewritten, fixing several bugs and simplifying its C++ code.
* Steinhardt uses query arguments.
* PMFTXY2D has been renamed to PMFTXY.
* Removed unused orientations from PMFTXYZ and PMFTXY.
* PMFTXY and PMFTXYZ include the phase space volume of coordinates that are implicitly integrated out (one angle in PMFTXY, and three angles in PMFTXYZ).
* Documentation uses automodule instead of autoclass.
* Citations are now included using bibtex and sphinxcontrib-bibtex.

### Fixed
* Removed all neighbor exclusion logic from all classes, depends entirely on locality module now.
* Compute classes requiring 2D systems check the dimensionality of their input boxes.
* LinkCell nearest neighbor queries properly check the largest distance found before proceeding to next shell.
* LocalDensity uses the correct number of points/query points.
* RDF no longer forces the first bin of the PCF and first two bins of the cumulative counts to be 0.
* Steinhardt uses the ThreadStorage class and properly resets memory where needed.

### Removed
* The freud.util module.
* Python 2 is no longer supported. Python 3.5+ is required.
* LinkCell no longer exposes the internals of the cell list data structure.
* Cubatic no longer returns the per-particle tensor or the constant r4 tensor.

## v1.2.2 - 2019-08-15

### Changed
* LocalWl return values are real instead of complex.

### Fixed
* Fixed missing Condon-Shortley phase affecting LocalWl and Steinhardt Wl
  computations. This missing factor of -1 caused results for third-order (Wl)
  Steinhardt order parameters to be incorrect, shown by their lack of
  rotational invariance. This problem was introduced in v0.5.0.
* Reduced various compiler warnings.
* Possible out of bounds LinkCell access.
* RDF plots now use the provided `ax` object.

## v1.2.1 - 2019-07-26

### Changed
* Optimized performance for `RotationalAutocorrelation`.
* Added new tests for cases with two different sets of points.

### Fixed
* Fixed bug resulting in the `LocalQlNear` and `LocalWlNear` class wrongly
  using a hard instead of a soft cut-off, which may have resulted in an
  incorrect number of neighbors. This would cause incorrect results especially
  for systems with an average n-th nearest-neighbor distance smaller than
  `rmax`. This problem was introduced in v0.6.4.
* Fixed duplicate neighbors found by `LinkCell` `NeighborQuery` methods
* Corrected data in `LocalQl`, `LocalWl` documentation example
* Repeated Cubatic Order Parameter computations use the correct number of
  replicates.
* Repeated calls to `LocalQl.computeNorm` properly reset the underlying data.
* Clarified documentation for `LocalBondProjection` and `MSD`

## v1.2.0 - 2019-06-27

### Added
* Added `.plot()` method and IPython/Jupyter PNG representations for many
  classes.
* `AttributeError` is raised when one tries to access an attribute that has not
  yet been computed.
* Added `freud.parallel.getNumThreads()` method.
* New examples for integration with simulation and visualization workflows.

### Changed
* Removed extra C++ includes to speed up builds.
* The C++ style is now based on clang-format.
* Refactored C++ handling of thread-local storage.
* SolLiq order parameter computations are parallelized with TBB.
* Optimized performance of Voronoi.
* Several Box properties are now given as NumPy arrays instead of tuples.
* Box methods handling multiple vectors are parallelized with TBB.
* Eigen is now used for all matrix diagonalizations.

### Fixed
* Calling setNumThreads works correctly even if a parallel compute method has
  already been called.
* Fixed segfault with chained calls to NeighborQuery API.
* Correct `exclude_ii` logic.

### Removed
* Removed outdated `computeNList` function from `LocalDescriptors`.

## v1.1.0 - 2019-05-23

### Added
* New neighbor querying API to enable reuse of query data structures (see NeighborQuery class).
* AABBQuery (AABB tree-based neighbor finding) added to public API.
* Ability to dynamically select query method based on struct of arguments.
* All compute objects have `__repr__` and `__str__` methods defined.
* NeighborLists can be accessed as arrays of particle indices via
  `__getitem__`.
* ParticleBuffer supports different buffer sizes in x, y, z.
* Box makeCoordinates, makeFraction, getImage now support 2D arrays with
  multiple points.

### Changed
* Use constant memoryviews to prevent errors with read-only inputs.
* LocalQl is now parallelized with TBB.
* Optimized performance of RotationalAutocorrelation.
* NematicOrderParameter uses SelfAdjointEigenSolver for improved stability.
* Added build flags for Cython debugging.
* LinkCell computes cell neighbors on-demand and caches the results for
  significant speedup.

### Fixed
* Corrected type of `y_max` argument to PMFTXY2D from int to float.
* Reduce logging verbosity about array conversion.
* Fixed number of threads set upon exiting the NumThreads context manager.
* Corrected quaternion array sizes and added missing defaults in the
  documentation.
* Empty ParticleBuffers return valid array shapes for concatenation.
* Wheels are built against NumPy 1.10 for improved backwards compatibility.

## v1.0.0 - 2019-02-08

### Added
* Freshly updated README and documentation homepage.
* Moved to [GitHub](https://github.com/glotzerlab/freud).
* New msd.MSD class for computing mean-squared displacements.
* New order.RotationalAutocorrelation class.
* Cython memoryviews are now used to convert between C++ and Cython.
* New and improved freud logo.
* Internal-only AABB tree (faster for many large systems, but API is unstable).

### Changed
* Improved module documentation, especially for PMFT.
* Refactored internals of LocalQl and related classes.
* Upgraded ReadTheDocs configuration.

### Fixed
* Improved CubaticOrderParameter handling of unusable seeds.
* Fixed box error in NearestNeighbors.

### Removed
* All long-deprecated methods and classes were removed.
* Bond module removed.

## v0.11.4 - 2018-11-09

### Added
* Builds are now tested on Windows via Appveyor, though officially unsupported.

### Fixed
* Multiple user-reported issues in setup.py were resolved.
* C++ errors are handled more cleanly as Python exceptions.
* Fixed bug in SolLiq box parameters.
* Documentation corrected for NeighborList.
* Various minor compiler errors on Windows were resolved.

## v0.11.3 - 2018-10-18

### Fixed
* Linux wheels are now pushed to the real PyPI server instead of the test
  server.
* macOS deployment pyenv requires patch versions to be specified.

## v0.11.2 - 2018-10-18

### Fixed
* Error in Python versions in macOS automatic deployment.

## v0.11.1 - 2018-10-18

### Added
* PyPI builds automatically deploy for Mac and Linux.

### Changed
* macOS deployment target is now 10.12 instead of 10.9 to ensure TBB
  compatibility.
* Unwrapping positions with images is now vectorized.
* Minor documentation fixes.

### Fixed
* TBB includes were not always detected correctly by setup.py.

## v0.11.0 - 2018-09-27

### Added
* Example notebooks are now shown in the documentation.
* Many unit tests were added.
* New class: `freud.environment.LocalBondProjection`.
* `freud` is now available on the Python Package Index (PyPI) as
  `freud-analysis`.

### Changed
* Documentation was revised for several modules.
* New class `freud.box.ParticleBuffer` was adapted from the previous
  `VoronoiBuffer` to include support for triclinic boxes.
* The `bond` and `pmft` modules verify system dimensionality matches the
  coordinate system used.
* Minor optimization: arrays are reduced across threads only when necessary.

### Fixed
* NumPy arrays of lengths 2, 3, 6 are now correctly ducktyped into boxes.
* Removed internal use of deprecated code.
* C++ code using `uint` has been changed to `unsigned int`, to improve compiler
  compatibility.

### Deprecated
* In `freud.locality.LinkCell`, `computeCellList()` has been replaced by
  `compute()`.

### Removed
* The `kspace` module has been removed.

## v0.10.0 - 2018-08-27

### Added
* Codecov to track test coverage.
* Properties were added to MatchEnv, AngularSeparation, Cubatic/Nematic order
  parameters, Voronoi.

### Changed
* freud uses Cython and setup.py instead of CMake for installation.
* Properties (not get functions) are the official way to access computed
  results.
* Interface module has been improved significantly.
* density.FloatCF, density.ComplexCF, order parameter documentation is
  improved.
* Many compute methods now use points, orientations from ref\_points,
  ref\_orientations if not provided.
* Reset methods have been renamed to `reset`.

### Fixed
* `kspace` module had a missing factor of pi in the volume calculation of
  `FTsphere`.

### Deprecated
* Get functions have been deprecated.
* Setter methods have been deprecated.
* Reduce methods are called internally, so the user-facing methods have been
  deprecated.

### Removed
* GaussianDensity.resetDensity() is called internally.

## v0.9.0 - 2018-07-30

### Added
* Allow specification of rmin for LocalWl (previously was only possible for
  LocalQl).
* New environment module. Contains classes split from the order module.
* Box duck-typing: methods accepting a box argument will convert box-like
  objects into freud.box.Box objects.
* All Python/Cython code is now validated with flake8 during continuous
  integration.

### Changed
* Refactoring of LocalQl and LocalWl Steinhardt order parameters.
* MatchEnv uses BiMap instead of boost::bimap.
* All boost shared\_arrays have been replaced with std::shared\_ptr.
* Replaced boost geometry with standard containers in brute force registration
  code.
* NearestNeighbors automatically uses ref\_points as the points if points are
  not provided.
* Box::unwrap and Box::wrap return the vectors after updating.
* Everything other than true order parameters moved from Order module to
  Environment module.
* Use lambda function in parallel\_for in CorrelationFunction.
* Tests no longer depend on nose. Python's unittest is used instead.
* Vastly improved documentation clarity and correctness across all modules.
* Docstrings are now in Google format. The developer guide offers guidance for
  module authors.

### Fixed
* Fixed LocalDescriptors producing NaN's in some cases.
* Fixed cython passing C++ the default argument force\_resize to
  NeighborList::resize.
* Standardize freud.common.convert\_array error message.

### Removed
* Boost is no longer needed to build or run freud.
* Removed undocumented shapesplit module.
* Removed extra argument from TransOrderParam in C++.

## v0.8.2 - 2018-06-07

### Added
* Allow specification of maximum number of neighbors to use when computing
  LocalDescriptors

### Changed
* Using the default neighbor list with LocalDescriptors requires specifying the
  precompute argument
* Updated and improved tests
* Cleaned AngularSeparation module and documentation

## v0.8.1 - 2018-05-09

### Fixed
* Memory issue in nlist resolved

## v0.8.0 - 2018-04-06

### Added
* Voronoi neighborlist now includes periodic neighbors
* Voronoi neighborlist computes weight according to the facet area in 3D
* Box module exposes `getImage(vec)`
* Voronoi module can compute and return cell volumes/areas

### Changed
* Cluster module supports box argument in compute methods.
* Refactored C++ code to reduce extraneous #includes
* Refactored PMFT code
* Refactored box module to remove unused methods
* Resolved bug in `kspace.AnalyzeSFactor3D`

### Deprecated
* Box module `getCoordinates()` in favor of duplicate `box.makeCoordinates()`

### Removed
* Removed deprecated API for ComplexWRDF and FloatWRDF

## v0.7.0 - 2018-03-02

### Added
* Added nematic order parameter
* Added optional rmin argument to density.RDF
* Added credits file
* Wrote development guide
* Added Python interface for box periodicity

### Changed
* Various bug fixes and code cleaning
* Fixed all compile-time warnings
* Ensured PEP 8 compliance everywhere
* Minimized boost dependence
* Many documentation rewrites
* Wrote development guide
* Made tests deterministic (seeded RNGs)
* Removed deprecated Box API warnings
* Standardized numpy usage

## v0.6.4 - 2018-02-05

* Added a generic neighbor list interface
* Set up CircleCI for continuous integration
* Set up documentation on ReadTheDocs
* Added bumpversion support
* Various bug fixes
* Added python-style properties for accessing data
* Fixed issues with voronoi neighbor list

## v0.6.0

* trajectory module removed
* box constructor API updated
* PMFTXYZ API updated to take in more quaternions for `face_orientations`, or
  have a sensible default value
* NearestNeighbors:
    - over-expanding box fixed
    - strict rmax mode added
    - ability to get wrapped vectors added
    - minor updates to C-API to return full lists from C
* Addition of Bonding modules
* Addition of local environment matching

## v0.5.0

* Replace boost::shared\_array with std::shared\_ptr (C++ 11)
* Moved all tbb template classes to lambda expressions
* Moved trajectory.Box to box.Box
* trajectory is deprecated
* Fixed Bond Order Diagram and allow for global, local, or orientation
  correlation
* Added python-level voronoi calculation
* Fixed issues with compiling on OS X, including against conda python installs
* Added code to compute bonds between particles in various coordinate systems

## v0.4.1
* PMFT: Fixed issue involving binning of angles correctly
* PMFT: Fixed issue in R12 which prevented compute/accumulate from being called
  with non-flattened arrays
* PMFT: Updated xyz api to allow simpler symmetric orientations to be supplied
* PMFT: Updated pmftXY2D api
* PMFT: Histograms are properly normalized, allowing for comparison between
  systems without needing to "zero" the system
* fsph: Added library to calculate spherical harmonics via cython
* Local Descriptors: Uses fsph, updates to API
* Parallel: Added default behavior to setNumThreads and added context manager


## v0.4.0

* Add compiler flags for C++11 features
* Added Saru RNG (specifically for Cubatic Order Parameter, available to all)
* Cubatic Order Parameter
* Rank 4 tensor struct
* Environment Matching/Cluster Environment
* Shape aware fourier transform for structure factor calculation
* Added deprecation warnings; use python -W once to check warnings
* Added Change Log
* Moved all documentation in Sphinx; documentation improvements
* C++ wrapping moved from Boost to Cython
* Itercell only available in python 3.x
* PMFT:
    - XY
    - XYZ with symmetry, API updated
    - R, T1, T2
    - X, Y, T2
* viz removed (is not compatible with cython)

## No change logs prior to v0.4.0<|MERGE_RESOLUTION|>--- conflicted
+++ resolved
@@ -5,15 +5,15 @@
 [Semantic Versioning](https://semver.org/spec/v2.0.0.html).
 
 ## vX.Y.Z -- YYYY-MM-DD
-<<<<<<< HEAD
-=======
+
+### Added
+* Filter neighborlists with `freud.locality.FilterSANN`.
 
 ### Fixed
 
 * n(r) property in `freud.density.RDF` is now properly normalized by the number of query points.
 
 ## v2.12.0 -- 2022-11-09
->>>>>>> 97560f1a
 
 ### Added
 * Mass dependence in `freud.cluster.ClusterProperties` and calculation of inertia tensor and center of mass.
