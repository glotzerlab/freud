--- conflicted
+++ resolved
@@ -14,11 +14,8 @@
 * The `normalize` argument to `freud.density.RDF` is now `normalization_mode`.
 * The ``neighbors`` argument to ``env_neighbors`` for ``EnvironmentMotifMatch`` class.
 * The ``neighbors`` argument to ``cluster_neighbors`` for ``EnvironmentCluster`` class.
-<<<<<<< HEAD
+* `freud.order.Nematic` uses orientation vectors instead of quaternions and a nematic director.
 * Remove zero-padding from arrays in `freud.environment.EnvironmentCluster` and `freud.environment.EnvironmentMotifMatch` and replace with ragged lists of NumPy arrays.
-=======
-* `freud.order.Nematic` uses orientation vectors instead of quaternions and a nematic director.
->>>>>>> 99214962
 
 ### Removed
 * The `global_search` flag in `freud.environment.EnvironmentCluster`.
