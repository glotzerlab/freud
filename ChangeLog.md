--- conflicted
+++ resolved
@@ -11,11 +11,8 @@
 
 ### Changed
 * The make\_random\_box system method no longer overwrites the NumPy global random number generator state.
-<<<<<<< HEAD
 * Improved documentation about query modes.
-=======
 * The Voronoi class uses smarter heuristics for its voro++ block sizes, resulting in significant performance gains for large systems.
->>>>>>> e7714dce
 
 ### Fixed
 * The from\_box method correctly passes user provided dimensions to from\_matrix it if is called.
