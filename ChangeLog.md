# Change Log
The format is based on
[Keep a Changelog](https://keepachangelog.com/en/1.0.0/)
and this project adheres to
[Semantic Versioning](https://semver.org/spec/v2.0.0.html).

<<<<<<< HEAD
## v2.10.1 -- 2022-XX-YY

### Fixed
* `EnvironmentMotifMatch` correctly handles `NeighborList`s with more neighbors per particle than the motif.

=======
## v2.11.0 -- XXXX-XX-XX

### Added
* Support for 2D systems in `freud.diffraction.StaticStructureFactorDebye`.
>>>>>>> 11fb17c3
## v2.10.0 -- 2022-05-18

### Added
* `include_input_points` argument to `freud.locality.PeriodicBuffer`.
* `macos-arm64` binary builds on conda-forge and PyPI.

### Changed
* `freud.data.UnitCell.generate_system` now generates positions in the same order as the basis positions.

## v2.9.0 -- 2022-04-19

### Added
* (breaking) Some `freud.diffraction.StaticStructureFactorDebye` property names changed to be more descriptive.
* `freud.diffraction.DiffractionPattern` now raises an exception when used with non-cubic boxes.

### Fixed
* `freud.diffraction.StaticStructureFactorDebye` implementation now gives `S_k[0] = N`.
* Cython is no longer listed as an install requirement in `setup.py`.

### Removed
* Custom CMake build type `ReleaseWithDocs`.

## v2.8.0 -- 2022-01-25

### Added
* `freud.diffraction.StaticStructureFactorDirect` class (unstable) can be used to compute the static structure factor S(k) by sampling reciprocal space vectors.
* Python 3.10 is supported.
* Documentation examples are tested with pytest.
* Use clang-format as pre-commit hook.
* Add related tools section to the documentation.

### Fixed
* `freud.diffraction.DiffractionPattern` normalization changed such that `S(k=0) = N`.
* Added error checking for `r_min`, `r_max` arguments in `freud.density.RDF`, `freud.locality.NeighborList`, `freud.locality.NeighborQuery`, and `freud.density.LocalDensity` classes.
* CMake build system only uses references to TBB target.

### Changed
* Re-organized tests for the static structure factor classes.
* Move `util::Histogram<T>::Axes` to `util::Axes`.
* Use new `flake8` plugin `flake8-force` for linting Cython code.

## v2.7.0 -- 2021-10-01

### Added
* `freud.diffraction.StaticStructureFactorDebye` class (unstable) can be used to compute the static structure factor S(k) using the Debye formula.

### Fixed
* Updated lambda functions to capture `this` by reference, to ensure compatibility with C++20 and above.
* Fixed ``Box.contains`` to run in linear time, ``O(num_points)``.
* Fixed compilation to pass compiler optimization flags when build type is ReleaseWithDocs (major perf regression since 2.4.1).

## v2.6.2 -- 2021-06-26

### Fixed
* Upgrade to auditwheel 4.0.0 in cibuildwheel to ensure RPATH is patched properly for `libfreud.so` in Linux wheels.

## v2.6.1 -- 2021-06-23

### Fixed
* Added missing git submodules to source distribution.

## v2.6.0 - 2021-06-22

### Added
* Added `out` option for the `wrap`, `unwrap`, `make_absolute`, and `make_fractional` methods of `Box`.
* The `Steinhardt` and `SolidLiquid` classes expose the raw `qlmi` arrays.
* The `Steinhardt` class supports computing order parameters for multiple `l`.

### Changed
* Improvements to plotting for the `DiffractionPattern`.
* Wheels are now built with cibuildwheel.

### Fixed
* Fixed/Improved the `k` values and vectors in the `DiffractionPattern` (more improvement needed).
* Fixed incorrect computation of `Steinhardt` averaged quantities. Affects all previous versions of freud 2.
* Fixed documented formulas for `Steinhardt` class.
* Fixed broken arXiv links in bibliography.

## v2.5.1 - 2021-04-06

### Added
* The `compute` method of `DiffractionPattern` class has a `reset` argument.

### Fixed
* Documentation on ReadTheDocs builds and renders.

## v2.5.0 - 2021-03-16

### Changed
* NeighborList `filter` method has been optimized.
* TBB 2021 is now supported (removed use of deprecated TBB features).
* Added new pre-commit hooks for `black`, `isort`, and `pyupgrade`.
* Testing framework now uses `pytest`.

## v2.4.1 - 2020-11-16

### Fixed
* Python 3.8 builds with Windows MSVC were broken due to an unrecognized CMake compiler option.
* Fixed broken documentation by overriding scikit-build options.
* RPATH on Linux is now set correctly to find TBB libraries not on the global search path.
* 2D box image calculations now return zero for the image z value.
* Fixed wrong attribute name in `EnvironmentCluster.plot`.

## v2.4.0 - 2020-11-09

### Added
* The Box class has a method `contains` to determine particle membership in a box.
* NeighborList class exposes `num_points` and `num_query_points` attributes.
* `compute` method of `GaussianDensity` class has a `values` argument.
* Support for pre-commit hooks.
* Python 3.9 is supported.

### Changed
* NeighborList raises a `ValueError` instead of a `RuntimeError` if provided invalid constructor arguments.
* freud now builds using scikit-build (requires CMake).

### Deprecated
* `freud.order.Translational`

### Fixed
* Source distributions now include Cython source files.
* Hexatic order parameter (unweighted) normalizes by number of neighbors instead of the symmetry order k.
* Particles with an i-j normal vector of [0, 0, 0] are excluded from 2D Voronoi NeighborList computations for numerical stability reasons.
* Memory leak in `makeDefaultNlist` function where a NeighborList was being allocated and not freed.

## v2.3.0 - 2020-08-03

### Added
* Support for garnett 0.7.
* Custom NeighborLists can be created from a set of points using `from_points`. Distances will be calculated automatically.
* The Box class has methods `compute_distances` and `compute_all_distances` to calculate distances between arrays of points and query points.
* Hexatic can now compute 2D Minkowski Structure Metrics, using `weighted=True` along with a Voronoi NeighborList.
* Examples have been added to the Cluster, Density, Environment, and Order Modules.
* Module examples have been integrated with doctests to ensure they are up to date with API.
* SphereVoxelization class in the `density` module computes a grid of voxels occupied by spheres.
* `freud.diffraction.DiffractionPattern` class (unstable) can be used to compute 2D diffraction patterns.

### Changed
* Cython is now a required dependency (not optional). Cythonized `.cpp` files have been removed.
* An instance of GaussianDensity cannot compute 3D systems if it has been previously computed 2D systems.

### Fixed
* Histogram bin locations are computed in a more numerically stable way.
* Improved error handling of Cubatic input parameters.
* PMFTs are now properly normalized such that the pair correlation function tends to unity for an ideal gas.
* PMFTXYT uses the correct orientations when `points` and `query_points` differ.
* GaussianDensity Gaussian normalization in 2D systems has been corrected.

### Removed
* Python 3.5 is no longer supported. Python 3.6+ is required.

## v2.2.0 - 2020-02-24

### Added
* NeighborQuery objects can now create NeighborLists with neighbors sorted by bond distance.
* LocalDescriptors `compute` takes an optional maximum number of neighbors to compute for each particle.

### Fixed
* Corrected calculation of neighbor distances in the Voronoi NeighborList.
* Added finite tolerance to ensure stability of 2D Voronoi NeighborList computations.

## v2.1.0 - 2019-12-19

### Added
* The Box class has methods `center_of_mass` and `center` for periodic-aware center of mass and shifting points to center on the origin.

### Changed
* The make\_random\_box system method no longer overwrites the NumPy global random number generator state.
* The face\_orientations argument of PMFTXYZ has been renamed to equiv\_orientations and must be provided as an Mx4 array, where M is the number of symmetrically equivalent particle orientations.
* Improved documentation about query modes.
* The Voronoi class uses smarter heuristics for its voro++ block sizes, resulting in significant performance gains for large systems.

### Fixed
* The from\_box method correctly passes user provided dimensions to from\_matrix it if is called.
* Correctly recognize Ovito DataCollection objects in from\_system.
* Corrected `ClusterProperties` calculation of centers of mass in specific systems.
* Set z positions to 0 for 2D GSD systems in from\_system.
* PMFTXY and PMFTXYZ index into query orientations using the query point index instead of the point index.

## v2.0.1 - 2019-11-08

### Added
* Rewrote development documentation to match the conventions and logic in version 2.0 of the code.

### Fixed
* Automatic conversion of 2D systems from various data sources.
* Mybinder deployment works with freud v2.0.
* Minor errors in freud-examples have been corrected.

## v2.0.0 - 2019-10-31

### Added
* Ability to specify "system-like" objects that contain a box and set of points for most computes.
* NeighborLists and query arguments are now accepted on equal footing by compute methods that involve neighbor finding via the `neighbors=...` argument.
* Extensive new documentation including tutorial for new users and reference sections on crucial topics.
* Standard method for preprocessing arguments of pair computations.
* New internal ManagedArray object that allows data persistence and improves indexing in C++.
* Internal threaded storage uses the standard ManagedArray object.
* C++ Histogram class to standardize n-dimensional binning and simplify writing new methods.
* Upper bound r\_max option for number of neighbors queries.
* Lower bound r\_min option for all queries.
* Steinhardt now supports l = 0, 1.
* C++ BondHistogramCompute class encapsulates logic of histogram-based methods.
* 2D PMFTs accept quaternions as well as angles for their orientations.
* ClusterProperties computes radius of gyration from the gyration tensor for each cluster.
* `freud.data` module for generating example particle systems.
* Optional normalization for RDF, useful for small systems.
* `plot()` methods for `NeighborQuery` and `Box` objects.
* Added support for reading system data directly from MDAnalysis, garnett, gsd, HOOMD-blue, and OVITO.
* Various validation tests.

### Changed
* All compute objects that perform neighbor computations now use NeighborQuery internally.
* Neighbor-based compute methods now accept NeighborQuery (or "system-like") objects as the first argument.
* All compute objects that perform neighbor computations now loop over NeighborBond objects.
* Renamed (ref\_points, points) to (points, query\_points) to clarify their usage.
* Bond vector directionality is standardized for all computes that use it (always from query\_point to point).
* Standardized naming of various common parameters across freud such as the search distance r\_max.
* Accumulation is now performed with `compute(..., reset=False)`.
* Arrays returned to Python persist even after the compute object is destroyed or resizes its arrays.
* All class attributes are stored in the C++ members and accessed via getters wrapped as Python properties.
* Code in the freud.common has been moved to freud.util.
* NeighborQuery objects require z == 0 for all points if the box is 2D.
* Renamed several Box methods, box.ParticleBuffer is now locality.PeriodicBuffer.
* Cluster now finds connected components of the neighbor graph (the cluster cutoff distance is given through query arguments).
* Refactored and renamed attributes of Cluster and ClusterProperties modules.
* CorrelationFunction of complex inputs performs the necessary conjugation of the values before computing.
* Updated GaussianDensity constructor to accept tuples as width instead of having 2 distinct signatures.
* RDF bin centers are now strictly at the center of bins.
* RDF no longer performs parallel accumulation of cumulative counts (provided no performance gains and was substantially more complex code).
* MatchEnv has been split into separate classes for the different types of computations it is capable of performing, and these classes all use v2.0-style APIs.
* The Voronoi class was rewritten to use voro++ for vastly improved performance and correctness in edge cases.
* Improved Voronoi plotting code.
* Cubatic uses standard library random functions instead of Saru (which has been removed from the repo).
* APIs for several order parameters have been standardized.
* SolidLiquid order parameter has been completely rewritten, fixing several bugs and simplifying its C++ code.
* Steinhardt uses query arguments.
* PMFTXY2D has been renamed to PMFTXY.
* Removed unused orientations from PMFTXYZ and PMFTXY.
* PMFTXY and PMFTXYZ include the phase space volume of coordinates that are implicitly integrated out (one angle in PMFTXY, and three angles in PMFTXYZ).
* Documentation uses automodule instead of autoclass.
* Citations are now included using bibtex and sphinxcontrib-bibtex.

### Fixed
* Removed all neighbor exclusion logic from all classes, depends entirely on locality module now.
* Compute classes requiring 2D systems check the dimensionality of their input boxes.
* LinkCell nearest neighbor queries properly check the largest distance found before proceeding to next shell.
* LocalDensity uses the correct number of points/query points.
* RDF no longer forces the first bin of the PCF and first two bins of the cumulative counts to be 0.
* Steinhardt uses the ThreadStorage class and properly resets memory where needed.

### Removed
* The freud.util module.
* Python 2 is no longer supported. Python 3.5+ is required.
* LinkCell no longer exposes the internals of the cell list data structure.
* Cubatic no longer returns the per-particle tensor or the constant r4 tensor.

## v1.2.2 - 2019-08-15

### Changed
* LocalWl return values are real instead of complex.

### Fixed
* Fixed missing Condon-Shortley phase affecting LocalWl and Steinhardt Wl
  computations. This missing factor of -1 caused results for third-order (Wl)
  Steinhardt order parameters to be incorrect, shown by their lack of
  rotational invariance. This problem was introduced in v0.5.0.
* Reduced various compiler warnings.
* Possible out of bounds LinkCell access.
* RDF plots now use the provided `ax` object.

## v1.2.1 - 2019-07-26

### Changed
* Optimized performance for `RotationalAutocorrelation`.
* Added new tests for cases with two different sets of points.

### Fixed
* Fixed bug resulting in the `LocalQlNear` and `LocalWlNear` class wrongly
  using a hard instead of a soft cut-off, which may have resulted in an
  incorrect number of neighbors. This would cause incorrect results especially
  for systems with an average n-th nearest-neighbor distance smaller than
  `rmax`. This problem was introduced in v0.6.4.
* Fixed duplicate neighbors found by `LinkCell` `NeighborQuery` methods
* Corrected data in `LocalQl`, `LocalWl` documentation example
* Repeated Cubatic Order Parameter computations use the correct number of
  replicates.
* Repeated calls to `LocalQl.computeNorm` properly reset the underlying data.
* Clarified documentation for `LocalBondProjection` and `MSD`

## v1.2.0 - 2019-06-27

### Added
* Added `.plot()` method and IPython/Jupyter PNG representations for many
  classes.
* `AttributeError` is raised when one tries to access an attribute that has not
  yet been computed.
* Added `freud.parallel.getNumThreads()` method.
* New examples for integration with simulation and visualization workflows.

### Changed
* Removed extra C++ includes to speed up builds.
* The C++ style is now based on clang-format.
* Refactored C++ handling of thread-local storage.
* SolLiq order parameter computations are parallelized with TBB.
* Optimized performance of Voronoi.
* Several Box properties are now given as NumPy arrays instead of tuples.
* Box methods handling multiple vectors are parallelized with TBB.
* Eigen is now used for all matrix diagonalizations.

### Fixed
* Calling setNumThreads works correctly even if a parallel compute method has
  already been called.
* Fixed segfault with chained calls to NeighborQuery API.
* Correct `exclude_ii` logic.

### Removed
* Removed outdated `computeNList` function from `LocalDescriptors`.

## v1.1.0 - 2019-05-23

### Added
* New neighbor querying API to enable reuse of query data structures (see NeighborQuery class).
* AABBQuery (AABB tree-based neighbor finding) added to public API.
* Ability to dynamically select query method based on struct of arguments.
* All compute objects have `__repr__` and `__str__` methods defined.
* NeighborLists can be accessed as arrays of particle indices via
  `__getitem__`.
* ParticleBuffer supports different buffer sizes in x, y, z.
* Box makeCoordinates, makeFraction, getImage now support 2D arrays with
  multiple points.

### Changed
* Use constant memoryviews to prevent errors with read-only inputs.
* LocalQl is now parallelized with TBB.
* Optimized performance of RotationalAutocorrelation.
* NematicOrderParameter uses SelfAdjointEigenSolver for improved stability.
* Added build flags for Cython debugging.
* LinkCell computes cell neighbors on-demand and caches the results for
  significant speedup.

### Fixed
* Corrected type of `y_max` argument to PMFTXY2D from int to float.
* Reduce logging verbosity about array conversion.
* Fixed number of threads set upon exiting the NumThreads context manager.
* Corrected quaternion array sizes and added missing defaults in the
  documentation.
* Empty ParticleBuffers return valid array shapes for concatenation.
* Wheels are built against NumPy 1.10 for improved backwards compatibility.

## v1.0.0 - 2019-02-08

### Added
* Freshly updated README and documentation homepage.
* Moved to [GitHub](https://github.com/glotzerlab/freud).
* New msd.MSD class for computing mean-squared displacements.
* New order.RotationalAutocorrelation class.
* Cython memoryviews are now used to convert between C++ and Cython.
* New and improved freud logo.
* Internal-only AABB tree (faster for many large systems, but API is unstable).

### Changed
* Improved module documentation, especially for PMFT.
* Refactored internals of LocalQl and related classes.
* Upgraded ReadTheDocs configuration.

### Fixed
* Improved CubaticOrderParameter handling of unusable seeds.
* Fixed box error in NearestNeighbors.

### Removed
* All long-deprecated methods and classes were removed.
* Bond module removed.

## v0.11.4 - 2018-11-09

### Added
* Builds are now tested on Windows via Appveyor, though officially unsupported.

### Fixed
* Multiple user-reported issues in setup.py were resolved.
* C++ errors are handled more cleanly as Python exceptions.
* Fixed bug in SolLiq box parameters.
* Documentation corrected for NeighborList.
* Various minor compiler errors on Windows were resolved.

## v0.11.3 - 2018-10-18

### Fixed
* Linux wheels are now pushed to the real PyPI server instead of the test
  server.
* macOS deployment pyenv requires patch versions to be specified.

## v0.11.2 - 2018-10-18

### Fixed
* Error in Python versions in macOS automatic deployment.

## v0.11.1 - 2018-10-18

### Added
* PyPI builds automatically deploy for Mac and Linux.

### Changed
* macOS deployment target is now 10.12 instead of 10.9 to ensure TBB
  compatibility.
* Unwrapping positions with images is now vectorized.
* Minor documentation fixes.

### Fixed
* TBB includes were not always detected correctly by setup.py.

## v0.11.0 - 2018-09-27

### Added
* Example notebooks are now shown in the documentation.
* Many unit tests were added.
* New class: `freud.environment.LocalBondProjection`.
* `freud` is now available on the Python Package Index (PyPI) as
  `freud-analysis`.

### Changed
* Documentation was revised for several modules.
* New class `freud.box.ParticleBuffer` was adapted from the previous
  `VoronoiBuffer` to include support for triclinic boxes.
* The `bond` and `pmft` modules verify system dimensionality matches the
  coordinate system used.
* Minor optimization: arrays are reduced across threads only when necessary.

### Fixed
* NumPy arrays of lengths 2, 3, 6 are now correctly ducktyped into boxes.
* Removed internal use of deprecated code.
* C++ code using `uint` has been changed to `unsigned int`, to improve compiler
  compatibility.

### Deprecated
* In `freud.locality.LinkCell`, `computeCellList()` has been replaced by
  `compute()`.

### Removed
* The `kspace` module has been removed.

## v0.10.0 - 2018-08-27

### Added
* Codecov to track test coverage.
* Properties were added to MatchEnv, AngularSeparation, Cubatic/Nematic order
  parameters, Voronoi.

### Changed
* freud uses Cython and setup.py instead of CMake for installation.
* Properties (not get functions) are the official way to access computed
  results.
* Interface module has been improved significantly.
* density.FloatCF, density.ComplexCF, order parameter documentation is
  improved.
* Many compute methods now use points, orientations from ref\_points,
  ref\_orientations if not provided.
* Reset methods have been renamed to `reset`.

### Fixed
* `kspace` module had a missing factor of pi in the volume calculation of
  `FTsphere`.

### Deprecated
* Get functions have been deprecated.
* Setter methods have been deprecated.
* Reduce methods are called internally, so the user-facing methods have been
  deprecated.

### Removed
* GaussianDensity.resetDensity() is called internally.

## v0.9.0 - 2018-07-30

### Added
* Allow specification of rmin for LocalWl (previously was only possible for
  LocalQl).
* New environment module. Contains classes split from the order module.
* Box duck-typing: methods accepting a box argument will convert box-like
  objects into freud.box.Box objects.
* All Python/Cython code is now validated with flake8 during continuous
  integration.

### Changed
* Refactoring of LocalQl and LocalWl Steinhardt order parameters.
* MatchEnv uses BiMap instead of boost::bimap.
* All boost shared\_arrays have been replaced with std::shared\_ptr.
* Replaced boost geometry with standard containers in brute force registration
  code.
* NearestNeighbors automatically uses ref\_points as the points if points are
  not provided.
* Box::unwrap and Box::wrap return the vectors after updating.
* Everything other than true order parameters moved from Order module to
  Environment module.
* Use lambda function in parallel\_for in CorrelationFunction.
* Tests no longer depend on nose. Python's unittest is used instead.
* Vastly improved documentation clarity and correctness across all modules.
* Docstrings are now in Google format. The developer guide offers guidance for
  module authors.

### Fixed
* Fixed LocalDescriptors producing NaN's in some cases.
* Fixed cython passing C++ the default argument force\_resize to
  NeighborList::resize.
* Standardize freud.common.convert\_array error message.

### Removed
* Boost is no longer needed to build or run freud.
* Removed undocumented shapesplit module.
* Removed extra argument from TransOrderParam in C++.

## v0.8.2 - 2018-06-07

### Added
* Allow specification of maximum number of neighbors to use when computing
  LocalDescriptors

### Changed
* Using the default neighbor list with LocalDescriptors requires specifying the
  precompute argument
* Updated and improved tests
* Cleaned AngularSeparation module and documentation

## v0.8.1 - 2018-05-09

### Fixed
* Memory issue in nlist resolved

## v0.8.0 - 2018-04-06

### Added
* Voronoi neighborlist now includes periodic neighbors
* Voronoi neighborlist computes weight according to the facet area in 3D
* Box module exposes `getImage(vec)`
* Voronoi module can compute and return cell volumes/areas

### Changed
* Cluster module supports box argument in compute methods.
* Refactored C++ code to reduce extraneous #includes
* Refactored PMFT code
* Refactored box module to remove unused methods
* Resolved bug in `kspace.AnalyzeSFactor3D`

### Deprecated
* Box module `getCoordinates()` in favor of duplicate `box.makeCoordinates()`

### Removed
* Removed deprecated API for ComplexWRDF and FloatWRDF

## v0.7.0 - 2018-03-02

### Added
* Added nematic order parameter
* Added optional rmin argument to density.RDF
* Added credits file
* Wrote development guide
* Added Python interface for box periodicity

### Changed
* Various bug fixes and code cleaning
* Fixed all compile-time warnings
* Ensured PEP 8 compliance everywhere
* Minimized boost dependence
* Many documentation rewrites
* Wrote development guide
* Made tests deterministic (seeded RNGs)
* Removed deprecated Box API warnings
* Standardized numpy usage

## v0.6.4 - 2018-02-05

* Added a generic neighbor list interface
* Set up CircleCI for continuous integration
* Set up documentation on ReadTheDocs
* Added bumpversion support
* Various bug fixes
* Added python-style properties for accessing data
* Fixed issues with voronoi neighbor list

## v0.6.0

* trajectory module removed
* box constructor API updated
* PMFTXYZ API updated to take in more quaternions for `face_orientations`, or
  have a sensible default value
* NearestNeighbors:
    - over-expanding box fixed
    - strict rmax mode added
    - ability to get wrapped vectors added
    - minor updates to C-API to return full lists from C
* Addition of Bonding modules
* Addition of local environment matching

## v0.5.0

* Replace boost::shared\_array with std::shared\_ptr (C++ 11)
* Moved all tbb template classes to lambda expressions
* Moved trajectory.Box to box.Box
* trajectory is deprecated
* Fixed Bond Order Diagram and allow for global, local, or orientation
  correlation
* Added python-level voronoi calculation
* Fixed issues with compiling on OS X, including against conda python installs
* Added code to compute bonds between particles in various coordinate systems

## v0.4.1
* PMFT: Fixed issue involving binning of angles correctly
* PMFT: Fixed issue in R12 which prevented compute/accumulate from being called
  with non-flattened arrays
* PMFT: Updated xyz api to allow simpler symmetric orientations to be supplied
* PMFT: Updated pmftXY2D api
* PMFT: Histograms are properly normalized, allowing for comparison between
  systems without needing to "zero" the system
* fsph: Added library to calculate spherical harmonics via cython
* Local Descriptors: Uses fsph, updates to API
* Parallel: Added default behavior to setNumThreads and added context manager


## v0.4.0

* Add compiler flags for C++11 features
* Added Saru RNG (specifically for Cubatic Order Parameter, available to all)
* Cubatic Order Parameter
* Rank 4 tensor struct
* Environment Matching/Cluster Environment
* Shape aware fourier transform for structure factor calculation
* Added deprecation warnings; use python -W once to check warnings
* Added Change Log
* Moved all documentation in Sphinx; documentation improvements
* C++ wrapping moved from Boost to Cython
* Itercell only available in python 3.x
* PMFT:
    - XY
    - XYZ with symmetry, API updated
    - R, T1, T2
    - X, Y, T2
* viz removed (is not compatible with cython)

## No change logs prior to v0.4.0<|MERGE_RESOLUTION|>--- conflicted
+++ resolved
@@ -4,18 +4,14 @@
 and this project adheres to
 [Semantic Versioning](https://semver.org/spec/v2.0.0.html).
 
-<<<<<<< HEAD
-## v2.10.1 -- 2022-XX-YY
+## v2.11.0 -- XXXX-XX-XX
+
+### Added
+* Support for 2D systems in `freud.diffraction.StaticStructureFactorDebye`.
 
 ### Fixed
 * `EnvironmentMotifMatch` correctly handles `NeighborList`s with more neighbors per particle than the motif.
 
-=======
-## v2.11.0 -- XXXX-XX-XX
-
-### Added
-* Support for 2D systems in `freud.diffraction.StaticStructureFactorDebye`.
->>>>>>> 11fb17c3
 ## v2.10.0 -- 2022-05-18
 
 ### Added
