--- conflicted
+++ resolved
@@ -11,6 +11,7 @@
 ### Changed
 * Cluster module supports box argument in compute methods.
 * Refactored C++ code to reduce extraneous #includes
+* Refactored PMFT code
 
 ### Removed
 * Very old, deprecated API for ComplexWRDF and FloatWRDF
@@ -30,14 +31,10 @@
 * Ensured PEP 8 compliance everywhere
 * Minimized boost dependence
 * Many documentation rewrites
-<<<<<<< HEAD
 * Wrote development guide
-* Refactored PMFT code on python and CPP sides
-=======
 * Made tests deterministic (seeded RNGs)
 * Removed deprecated Box API warnings
 * Standardized numpy usage
->>>>>>> 9e270268
 
 ## v0.6.4 - 2018-02-05
 
