# Change Log
The format is based on
[Keep a Changelog](http://keepachangelog.com/en/1.0.0/)
and this project adheres to
[Semantic Versioning](http://semver.org/spec/v2.0.0.html).

## v2.3.0 - 2020-xx-xx

### Added
* Support for garnett 0.7.
* Custom NeighborLists can be created from a set of points using `from_points`. Distances will be calculated automatically.
* The Box class has methods `compute_distances` and `compute_all_distances` to calculate distances between arrays of points and query points.
* Hexatic can now compute 2D Minkowski Structure Metrics, using `weighted=True` along with a Voronoi NeighborList.
* Examples have been added to the Cluster, Density, Environment, and Order Modules.
* Module examples have been integrated with doctests to ensure they are up to date with API
<<<<<<< HEAD
* The Box class has a method `crop` to determine particle membership in a box.
=======
* SphereVoxelization class in the `density` module computes a grid of voxels occupied by spheres.
* `freud.diffraction.DiffractionPattern` class (unstable) can be used to compute 2D diffraction patterns.
>>>>>>> a2bf7d3a

### Changed
* Cython is now a required dependency (not optional). Cythonized `.cpp` files have been removed.
* An instance of GaussianDensity cannot compute 3D systems if it has been previously computed 2D systems.

### Fixed
* Histogram bin locations are computed in a more numerically stable way.
* Improved error handling of Cubatic input parameters.
* PMFTs are now properly normalized such that the pair correlation function tends to unity for an ideal gas.
* PMFTXYT uses the correct orientations when points and query\_points differ.
* GaussianDensity Gaussian normalization in 2D systems has been corrected.

## v2.2.0 - 2020-02-24

### Added
* NeighborQuery objects can now create NeighborLists with neighbors sorted by bond distance.
* LocalDescriptors `compute` takes an optional maximum number of neighbors to compute for each particle.

### Fixed
* Corrected calculation of neighbor distances in the Voronoi NeighborList.
* Added finite tolerance to ensure stability of 2D Voronoi NeighborList computations.

## v2.1.0 - 2019-12-19

### Added
* The Box class has methods `center_of_mass` and `center` for periodic-aware center of mass and shifting points to center on the origin.

### Changed
* The make\_random\_box system method no longer overwrites the NumPy global random number generator state.
* The face\_orientations argument of PMFTXYZ has been renamed to equiv\_orientations and must be provided as an Mx4 array, where M is the number of symmetrically equivalent particle orientations.
* Improved documentation about query modes.
* The Voronoi class uses smarter heuristics for its voro++ block sizes, resulting in significant performance gains for large systems.

### Fixed
* The from\_box method correctly passes user provided dimensions to from\_matrix it if is called.
* Correctly recognize Ovito DataCollection objects in from\_system.
* Corrected `ClusterProperties` calculation of centers of mass in specific systems.
* Set z positions to 0 for 2D GSD systems in from\_system.
* PMFTXY and PMFTXYZ index into query orientations using the query point index instead of the point index.

## v2.0.1 - 2019-11-08

### Added
* Rewrote development documentation to match the conventions and logic in version 2.0 of the code.

### Fixed
* Automatic conversion of 2D systems from various data sources.
* Mybinder deployment works with freud v2.0.
* Minor errors in freud-examples have been corrected.

## v2.0.0 - 2019-10-31

### Added
* Ability to specify "system-like" objects that contain a box and set of points for most computes.
* NeighborLists and query arguments are now accepted on equal footing by compute methods that involve neighbor finding via the `neighbors=...` argument.
* Extensive new documentation including tutorial for new users and reference sections on crucial topics.
* Standard method for preprocessing arguments of pair computations.
* New internal ManagedArray object that allows data persistence and improves indexing in C++.
* Internal threaded storage uses the standard ManagedArray object.
* C++ Histogram class to standardize n-dimensional binning and simplify writing new methods.
* Upper bound r\_max option for number of neighbors queries.
* Lower bound r\_min option for all queries.
* Steinhardt now supports l = 0, 1.
* C++ BondHistogramCompute class encapsulates logic of histogram-based methods.
* 2D PMFTs accept quaternions as well as angles for their orientations.
* ClusterProperties computes radius of gyration from the gyration tensor for each cluster.
* `freud.data` module for generating example particle systems.
* Optional normalization for RDF, useful for small systems.
* `plot()` methods for `NeighborQuery` and `Box` objects.
* Added support for reading system data directly from MDAnalysis, garnett, gsd, HOOMD-blue, and OVITO.
* Various validation tests.

### Changed
* All compute objects that perform neighbor computations now use NeighborQuery internally.
* Neighbor-based compute methods now accept NeighborQuery (or "system-like") objects as the first argument.
* All compute objects that perform neighbor computations now loop over NeighborBond objects.
* Renamed (ref\_points, points) to (points, query\_points) to clarify their usage.
* Bond vector directionality is standardized for all computes that use it (always from query\_point to point).
* Standardized naming of various common parameters across freud such as the search distance r\_max.
* Accumulation is now performed with `compute(..., reset=False)`.
* Arrays returned to Python persist even after the compute object is destroyed or resizes its arrays.
* All class attributes are stored in the C++ members and accessed via getters wrapped as Python properties.
* Code in the freud.common has been moved to freud.util.
* NeighborQuery objects require z == 0 for all points if the box is 2D.
* Renamed several Box methods, box.ParticleBuffer is now locality.PeriodicBuffer.
* Cluster now finds connected components of the neighbor graph (the cluster cutoff distance is given through query arguments).
* Refactored and renamed attributes of Cluster and ClusterProperties modules.
* CorrelationFunction of complex inputs performs the necessary conjugation of the values before computing.
* Updated GaussianDensity constructor to accept tuples as width instead of having 2 distinct signatures.
* RDF bin centers are now strictly at the center of bins.
* RDF no longer performs parallel accumulation of cumulative counts (provided no performance gains and was substantially more complex code).
* MatchEnv has been split into separate classes for the different types of computations it is capable of performing, and these classes all use v2.0-style APIs.
* The Voronoi class was rewritten to use voro++ for vastly improved performance and correctness in edge cases.
* Improved Voronoi plotting code.
* Cubatic uses standard library random functions instead of Saru (which has been removed from the repo).
* APIs for several order parameters have been standardized.
* SolidLiquid order parameter has been completely rewritten, fixing several bugs and simplifying its C++ code.
* Steinhardt uses query arguments.
* PMFTXY2D has been renamed to PMFTXY.
* Removed unused orientations from PMFTXYZ and PMFTXY.
* PMFTXY and PMFTXYZ include the phase space volume of coordinates that are implicitly integrated out (one angle in PMFTXY, and three angles in PMFTXYZ).
* Documentation uses automodule instead of autoclass.
* Citations are now included using bibtex and sphinxcontrib-bibtex.

### Fixed
* Removed all neighbor exclusion logic from all classes, depends entirely on locality module now.
* Compute classes requiring 2D systems check the dimensionality of their input boxes.
* LinkCell nearest neighbor queries properly check the largest distance found before proceeding to next shell.
* LocalDensity uses the correct number of points/query points.
* RDF no longer forces the first bin of the PCF and first two bins of the cumulative counts to be 0.
* Steinhardt uses the ThreadStorage class and properly resets memory where needed.

### Removed
* The freud.util module.
* Python 2 is no longer supported. Python 3.5+ is required.
* LinkCell no longer exposes the internals of the cell list data structure.
* Cubatic no longer returns the per-particle tensor or the constant r4 tensor.

## v1.2.2 - 2019-08-15

### Changed
* LocalWl return values are real instead of complex.

### Fixed
* Fixed missing Condon-Shortley phase affecting LocalWl and Steinhardt Wl
  computations. This missing factor of -1 caused results for third-order (Wl)
  Steinhardt order parameters to be incorrect, shown by their lack of
  rotational invariance. This problem was introduced in v0.5.0.
* Reduced various compiler warnings.
* Possible out of bounds LinkCell access.
* RDF plots now use the provided `ax` object.

## v1.2.1 - 2019-07-26

### Changed
* Optimized performance for `RotationalAutocorrelation`.
* Added new tests for cases with two different sets of points.

### Fixed
* Fixed bug resulting in the `LocalQlNear` and `LocalWlNear` class wrongly
  using a hard instead of a soft cut-off, which may have resulted in an
  incorrect number of neighbors. This would cause incorrect results especially
  for systems with an average n-th nearest-neighbor distance smaller than
  `rmax`. This problem was introduced in v0.6.4.
* Fixed duplicate neighbors found by `LinkCell` `NeighborQuery` methods
* Corrected data in `LocalQl`, `LocalWl` documentation example
* Repeated Cubatic Order Parameter computations use the correct number of
  replicates.
* Repeated calls to `LocalQl.computeNorm` properly reset the underlying data.
* Clarified documentation for `LocalBondProjection` and `MSD`

## v1.2.0 - 2019-06-27

### Added
* Added `.plot()` method and IPython/Jupyter PNG representations for many
  classes.
* `AttributeError` is raised when one tries to access an attribute that has not
  yet been computed.
* Added `freud.parallel.getNumThreads()` method.
* New examples for integration with simulation and visualization workflows.

### Changed
* Removed extra C++ includes to speed up builds.
* The C++ style is now based on clang-format.
* Refactored C++ handling of thread-local storage.
* SolLiq order parameter computations are parallelized with TBB.
* Optimized performance of Voronoi.
* Several Box properties are now given as NumPy arrays instead of tuples.
* Box methods handling multiple vectors are parallelized with TBB.
* Eigen is now used for all matrix diagonalizations.

### Fixed
* Calling setNumThreads works correctly even if a parallel compute method has
  already been called.
* Fixed segfault with chained calls to NeighborQuery API.
* Correct `exclude_ii` logic.

### Removed
* Removed outdated `computeNList` function from `LocalDescriptors`.

## v1.1.0 - 2019-05-23

### Added
* New neighbor querying API to enable reuse of query data structures (see NeighborQuery class).
* AABBQuery (AABB tree-based neighbor finding) added to public API.
* Ability to dynamically select query method based on struct of arguments.
* All compute objects have `__repr__` and `__str__` methods defined.
* NeighborLists can be accessed as arrays of particle indices via
  `__getitem__`.
* ParticleBuffer supports different buffer sizes in x, y, z.
* Box makeCoordinates, makeFraction, getImage now support 2D arrays with
  multiple points.

### Changed
* Use constant memoryviews to prevent errors with read-only inputs.
* LocalQl is now parallelized with TBB.
* Optimized performance of RotationalAutocorrelation.
* NematicOrderParameter uses SelfAdjointEigenSolver for improved stability.
* Added build flags for Cython debugging.
* LinkCell computes cell neighbors on-demand and caches the results for
  significant speedup.

### Fixed
* Corrected type of `y_max` argument to PMFTXY2D from int to float.
* Reduce logging verbosity about array conversion.
* Fixed number of threads set upon exiting the NumThreads context manager.
* Corrected quaternion array sizes and added missing defaults in the
  documentation.
* Empty ParticleBuffers return valid array shapes for concatenation.
* Wheels are built against NumPy 1.10 for improved backwards compatibility.

## v1.0.0 - 2019-02-08

### Added
* Freshly updated README and documentation homepage.
* Moved to [GitHub](https://github.com/glotzerlab/freud).
* New msd.MSD class for computing mean-squared displacements.
* New order.RotationalAutocorrelation class.
* Cython memoryviews are now used to convert between C++ and Cython.
* New and improved freud logo.
* Internal-only AABB tree (faster for many large systems, but API is unstable).

### Changed
* Improved module documentation, especially for PMFT.
* Refactored internals of LocalQl and related classes.
* Upgraded ReadTheDocs configuration.

### Fixed
* Improved CubaticOrderParameter handling of unusable seeds.
* Fixed box error in NearestNeighbors.

### Removed
* All long-deprecated methods and classes were removed.
* Bond module removed.

## v0.11.4 - 2018-11-09

### Added
* Builds are now tested on Windows via Appveyor, though officially unsupported.

### Fixed
* Multiple user-reported issues in setup.py were resolved.
* C++ errors are handled more cleanly as Python exceptions.
* Fixed bug in SolLiq box parameters.
* Documentation corrected for NeighborList.
* Various minor compiler errors on Windows were resolved.

## v0.11.3 - 2018-10-18

### Fixed
* Linux wheels are now pushed to the real PyPI server instead of the test
  server.
* macOS deployment pyenv requires patch versions to be specified.

## v0.11.2 - 2018-10-18

### Fixed
* Error in Python versions in macOS automatic deployment.

## v0.11.1 - 2018-10-18

### Added
* PyPI builds automatically deploy for Mac and Linux.

### Changed
* macOS deployment target is now 10.12 instead of 10.9 to ensure TBB
  compatibility.
* Unwrapping positions with images is now vectorized.
* Minor documentation fixes.

### Fixed
* TBB includes were not always detected correctly by setup.py.

## v0.11.0 - 2018-09-27

### Added
* Example notebooks are now shown in the documentation.
* Many unit tests were added.
* New class: `freud.environment.LocalBondProjection`.
* `freud` is now available on the Python Package Index (PyPI) as
  `freud-analysis`.

### Changed
* Documentation was revised for several modules.
* New class `freud.box.ParticleBuffer` was adapted from the previous
  `VoronoiBuffer` to include support for triclinic boxes.
* The `bond` and `pmft` modules verify system dimensionality matches the
  coordinate system used.
* Minor optimization: arrays are reduced across threads only when necessary.

### Fixed
* NumPy arrays of lengths 2, 3, 6 are now correctly ducktyped into boxes.
* Removed internal use of deprecated code.
* C++ code using `uint` has been changed to `unsigned int`, to improve compiler
  compatibility.

### Deprecated
* In `freud.locality.LinkCell`, `computeCellList()` has been replaced by
  `compute()`.

### Removed
* The `kspace` module has been removed.

## v0.10.0 - 2018-08-27

### Added
* Codecov to track test coverage.
* Properties were added to MatchEnv, AngularSeparation, Cubatic/Nematic order
  parameters, Voronoi.

### Changed
* freud uses Cython and setup.py instead of CMake for installation.
* Properties (not get functions) are the official way to access computed
  results.
* Interface module has been improved significantly.
* density.FloatCF, density.ComplexCF, order parameter documentation is
  improved.
* Many compute methods now use points, orientations from ref\_points,
  ref\_orientations if not provided.
* Reset methods have been renamed to `reset`.

### Fixed
* `kspace` module had a missing factor of pi in the volume calculation of
  `FTsphere`.

### Deprecated
* Get functions have been deprecated.
* Setter methods have been deprecated.
* Reduce methods are called internally, so the user-facing methods have been
  deprecated.

### Removed
* GaussianDensity.resetDensity() is called internally.

## v0.9.0 - 2018-07-30

### Added
* Allow specification of rmin for LocalWl (previously was only possible for
  LocalQl).
* New environment module. Contains classes split from the order module.
* Box duck-typing: methods accepting a box argument will convert box-like
  objects into freud.box.Box objects.
* All Python/Cython code is now validated with flake8 during continuous
  integration.

### Changed
* Refactoring of LocalQl and LocalWl Steinhardt order parameters.
* MatchEnv uses BiMap instead of boost::bimap.
* All boost shared\_arrays have been replaced with std::shared\_ptr.
* Replaced boost geometry with standard containers in brute force registration
  code.
* NearestNeighbors automatically uses ref\_points as the points if points are
  not provided.
* Box::unwrap and Box::wrap return the vectors after updating.
* Everything other than true order parameters moved from Order module to
  Environment module.
* Use lambda function in parallel\_for in CorrelationFunction.
* Tests no longer depend on nose. Python's unittest is used instead.
* Vastly improved documentation clarity and correctness across all modules.
* Docstrings are now in Google format. The developer guide offers guidance for
  module authors.

### Fixed
* Fixed LocalDescriptors producing NaN's in some cases.
* Fixed cython passing C++ the default argument force\_resize to
  NeighborList::resize.
* Standardize freud.common.convert\_array error message.

### Removed
* Boost is no longer needed to build or run freud.
* Removed undocumented shapesplit module.
* Removed extra argument from TransOrderParam in C++.

## v0.8.2 - 2018-06-07

### Added
* Allow specification of maximum number of neighbors to use when computing
  LocalDescriptors

### Changed
* Using the default neighbor list with LocalDescriptors requires specifying the
  precompute argument
* Updated and improved tests
* Cleaned AngularSeparation module and documentation

## v0.8.1 - 2018-05-09

### Fixed
* Memory issue in nlist resolved

## v0.8.0 - 2018-04-06

### Added
* Voronoi neighborlist now includes periodic neighbors
* Voronoi neighborlist computes weight according to the facet area in 3D
* Box module exposes `getImage(vec)`
* Voronoi module can compute and return cell volumes/areas

### Changed
* Cluster module supports box argument in compute methods.
* Refactored C++ code to reduce extraneous #includes
* Refactored PMFT code
* Refactored box module to remove unused methods
* Resolved bug in `kspace.AnalyzeSFactor3D`

### Deprecated
* Box module `getCoordinates()` in favor of duplicate `box.makeCoordinates()`

### Removed
* Removed deprecated API for ComplexWRDF and FloatWRDF

## v0.7.0 - 2018-03-02

### Added
* Added nematic order parameter
* Added optional rmin argument to density.RDF
* Added credits file
* Wrote development guide
* Added Python interface for box periodicity

### Changed
* Various bug fixes and code cleaning
* Fixed all compile-time warnings
* Ensured PEP 8 compliance everywhere
* Minimized boost dependence
* Many documentation rewrites
* Wrote development guide
* Made tests deterministic (seeded RNGs)
* Removed deprecated Box API warnings
* Standardized numpy usage

## v0.6.4 - 2018-02-05

* Added a generic neighbor list interface
* Set up CircleCI for continuous integration
* Set up documentation on ReadTheDocs
* Added bumpversion support
* Various bug fixes
* Added python-style properties for accessing data
* Fixed issues with voronoi neighbor list

## v0.6.0

* trajectory module removed
* box constructor API updated
* PMFTXYZ API updated to take in more quaternions for `face_orientations`, or
  have a sensible default value
* NearestNeighbors:
    - over-expanding box fixed
    - strict rmax mode added
    - ability to get wrapped vectors added
    - minor updates to C-API to return full lists from C
* Addition of Bonding modules
* Addition of local environment matching

## v0.5.0

* Replace boost::shared\_array with std::shared\_ptr (C++ 11)
* Moved all tbb template classes to lambda expressions
* Moved trajectory.Box to box.Box
* trajectory is deprecated
* Fixed Bond Order Diagram and allow for global, local, or orientation
  correlation
* Added python-level voronoi calculation
* Fixed issues with compiling on OS X, including against conda python installs
* Added code to compute bonds between particles in various coordinate systems

## v0.4.1
* PMFT: Fixed issue involving binning of angles correctly
* PMFT: Fixed issue in R12 which prevented compute/accumulate from being called
  with non-flattened arrays
* PMFT: Updated xyz api to allow simpler symmetric orientations to be supplied
* PMFT: Updated pmftXY2D api
* PMFT: Histograms are properly normalized, allowing for comparison between
  systems without needing to "zero" the system
* fsph: Added library to calculate spherical harmonics via cython
* Local Descriptors: Uses fsph, updates to API
* Parallel: Added default behavior to setNumThreads and added context manager


## v0.4.0

* Add compiler flags for C++11 features
* Added Saru RNG (specifically for Cubatic Order Parameter, available to all)
* Cubatic Order Parameter
* Rank 4 tensor struct
* Environment Matching/Cluster Environment
* Shape aware fourier transform for structure factor calculation
* Added deprecation warnings; use python -W once to check warnings
* Added Change Log
* Moved all documentation in Sphinx; documentation improvements
* C++ wrapping moved from Boost to Cython
* Itercell only available in python 3.x
* PMFT:
    - XY
    - XYZ with symmetry, API updated
    - R, T1, T2
    - X, Y, T2
* viz removed (is not compatible with cython)

## No change logs prior to v0.4.0<|MERGE_RESOLUTION|>--- conflicted
+++ resolved
@@ -13,12 +13,9 @@
 * Hexatic can now compute 2D Minkowski Structure Metrics, using `weighted=True` along with a Voronoi NeighborList.
 * Examples have been added to the Cluster, Density, Environment, and Order Modules.
 * Module examples have been integrated with doctests to ensure they are up to date with API
-<<<<<<< HEAD
-* The Box class has a method `crop` to determine particle membership in a box.
-=======
 * SphereVoxelization class in the `density` module computes a grid of voxels occupied by spheres.
 * `freud.diffraction.DiffractionPattern` class (unstable) can be used to compute 2D diffraction patterns.
->>>>>>> a2bf7d3a
+* The Box class has a method `crop` to determine particle membership in a box.
 
 ### Changed
 * Cython is now a required dependency (not optional). Cythonized `.cpp` files have been removed.
