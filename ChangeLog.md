--- conflicted
+++ resolved
@@ -21,11 +21,8 @@
 * Arrays returned to Python persist even after the compute object is destroyed or resizes its arrays.
 * RDF bin centers are now strictly at the center of bins.
 * RDF no longer performs parallel accumulation of cumulative counts (provided no performance gains and was substantially more complex code).
-<<<<<<< HEAD
 * Cluster now finds connected components of the neighbor graph (the cluster cutoff distance is given through query arguments).
-=======
 * Steinhardt uses query arguments.
->>>>>>> 3abd52e6
 
 ### Fixed
 * Steinhardt uses the ThreadStorage class and properly resets memory where needed.
