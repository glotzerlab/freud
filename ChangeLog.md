--- conflicted
+++ resolved
@@ -56,11 +56,8 @@
 * The freud.util module.
 * Python 2 is no longer supported. Python 3.5+ is required.
 * Cubatic no longer returns the per-particle tensor or the constant r4 tensor.
-<<<<<<< HEAD
+* Most features of freud.common are removed from the public API.
 * LinkCell no longer exposes the internals of the cell list data structure.
-=======
-* Most features of freud.common are removed from the public API.
->>>>>>> 551fda5a
 
 ## v1.2.2 - 2019-08-15
 
